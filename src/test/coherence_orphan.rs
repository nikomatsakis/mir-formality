#![allow(non_snake_case)]

#[test]
fn neg_CoreTrait_for_CoreStruct_in_Foo() {
    crate::assert_err!(
        [
            crate core {
                trait CoreTrait {}
                struct CoreStruct {}
            },
            crate foo {
                impl !CoreTrait for CoreStruct {}
            }
        ]

        [ /* TODO */ ]

        expect_test::expect![[r#"
            orphan_check_neg(impl ! CoreTrait for CoreStruct {})

            Caused by:
<<<<<<< HEAD
                judgment `prove_wc_list { goal: {@ IsLocal(CoreTrait(CoreStruct))}, assumptions: {}, env: Env { variables: [], bias: Soundness }, decls: decls(222, [trait CoreTrait <ty> ], [], [impl ! CoreTrait(CoreStruct)], [], [], [adt CoreStruct ], [], {}, {}) }` failed at the following rule(s):
                  the rule "some" failed at step #0 (src/file.rs:LL:CC) because
                    judgment `prove_wc { goal: @ IsLocal(CoreTrait(CoreStruct)), assumptions: {}, env: Env { variables: [], bias: Soundness }, decls: decls(222, [trait CoreTrait <ty> ], [], [impl ! CoreTrait(CoreStruct)], [], [], [adt CoreStruct ], [], {}, {}) }` failed at the following rule(s):
                      the rule "trait ref is local" failed at step #0 (src/file.rs:LL:CC) because
                        judgment `is_local_trait_ref { goal: CoreTrait(CoreStruct), assumptions: {}, env: Env { variables: [], bias: Soundness }, decls: decls(222, [trait CoreTrait <ty> ], [], [impl ! CoreTrait(CoreStruct)], [], [], [adt CoreStruct ], [], {}, {}) }` failed at the following rule(s):
                          the rule "local parameter" failed at step #1 (src/file.rs:LL:CC) because
                            judgment `is_local_parameter { goal: CoreStruct, assumptions: {}, env: Env { variables: [], bias: Soundness }, decls: decls(222, [trait CoreTrait <ty> ], [], [impl ! CoreTrait(CoreStruct)], [], [], [adt CoreStruct ], [], {}, {}) }` failed at the following rule(s):
                              the rule "fundamental rigid type" failed at step #0 (src/file.rs:LL:CC) because
                                condition evaluted to false: `is_fundamental(&decls, &name)`
                                  &decls = decls(222, [trait CoreTrait <ty> ], [], [impl ! CoreTrait(CoreStruct)], [], [], [adt CoreStruct ], [], {}, {})
                                  &name = (adt CoreStruct)
                              the rule "local rigid type" failed at step #0 (src/file.rs:LL:CC) because
                                condition evaluted to false: `decls.is_local_adt_id(&a)`
                                  decls = decls(222, [trait CoreTrait <ty> ], [], [impl ! CoreTrait(CoreStruct)], [], [], [adt CoreStruct ], [], {}, {})
                                  &a = CoreStruct
                          the rule "local trait" failed at step #0 (src/file.rs:LL:CC) because
                            condition evaluted to false: `decls.is_local_trait_id(&goal.trait_id)`
                              decls = decls(222, [trait CoreTrait <ty> ], [], [impl ! CoreTrait(CoreStruct)], [], [], [adt CoreStruct ], [], {}, {})
                              &goal.trait_id = CoreTrait"#]]
=======
                judgment `prove { goal: {@ IsLocal(CoreTrait(CoreStruct))}, assumptions: {}, env: Env { variables: [], bias: Soundness }, decls: decls(222, [trait CoreTrait <ty> ], [], [impl ! CoreTrait(CoreStruct)], [], [], [adt CoreStruct ], {}, {}) }` failed at the following rule(s):
                  failed at (src/file.rs:LL:CC) because
                    judgment `prove_wc_list { goal: {@ IsLocal(CoreTrait(CoreStruct))}, assumptions: {}, env: Env { variables: [], bias: Soundness } }` failed at the following rule(s):
                      the rule "some" failed at step #0 (src/file.rs:LL:CC) because
                        judgment `prove_wc { goal: @ IsLocal(CoreTrait(CoreStruct)), assumptions: {}, env: Env { variables: [], bias: Soundness } }` failed at the following rule(s):
                          the rule "trait ref is local" failed at step #0 (src/file.rs:LL:CC) because
                            judgment `is_local_trait_ref { goal: CoreTrait(CoreStruct), assumptions: {}, env: Env { variables: [], bias: Soundness } }` failed at the following rule(s):
                              the rule "local parameter" failed at step #1 (src/file.rs:LL:CC) because
                                judgment `is_local_parameter { goal: CoreStruct, assumptions: {}, env: Env { variables: [], bias: Soundness } }` failed at the following rule(s):
                                  the rule "fundamental rigid type" failed at step #0 (src/file.rs:LL:CC) because
                                    condition evaluted to false: `is_fundamental(&decls, &name)`
                                      &decls = decls(222, [trait CoreTrait <ty> ], [], [impl ! CoreTrait(CoreStruct)], [], [], [adt CoreStruct ], {}, {})
                                      &name = (adt CoreStruct)
                                  the rule "local rigid type" failed at step #0 (src/file.rs:LL:CC) because
                                    condition evaluted to false: `decls.is_local_adt_id(&a)`
                                      decls = decls(222, [trait CoreTrait <ty> ], [], [impl ! CoreTrait(CoreStruct)], [], [], [adt CoreStruct ], {}, {})
                                      &a = CoreStruct
                              the rule "local trait" failed at step #0 (src/file.rs:LL:CC) because
                                condition evaluted to false: `decls.is_local_trait_id(&goal.trait_id)`
                                  decls = decls(222, [trait CoreTrait <ty> ], [], [impl ! CoreTrait(CoreStruct)], [], [], [adt CoreStruct ], {}, {})
                                  &goal.trait_id = CoreTrait"#]]
>>>>>>> 0e538344
    )
}

#[test]
fn mirror_CoreStruct() {
    crate::assert_err!(
        [
            crate core {
                trait CoreTrait {}
                struct CoreStruct {}

                trait Mirror {
                    type Assoc : [];
                }

                impl<ty T> Mirror for T {
                    type Assoc = T;
                }
            },
            crate foo {
                impl CoreTrait for <CoreStruct as Mirror>::Assoc {}
            }
        ]

        [ /* TODO */ ]

        expect_test::expect![[r#"
            orphan_check(impl CoreTrait for <CoreStruct as Mirror>::Assoc { })

            Caused by:
<<<<<<< HEAD
                judgment `prove_wc_list { goal: {@ IsLocal(CoreTrait(<CoreStruct as Mirror>::Assoc))}, assumptions: {}, env: Env { variables: [], bias: Soundness }, decls: decls(222, [trait CoreTrait <ty> , trait Mirror <ty> ], [impl <ty> Mirror(^ty0_0), impl CoreTrait(<CoreStruct as Mirror>::Assoc)], [], [alias <ty> <^ty0_0 as Mirror>::Assoc = ^ty0_0], [], [adt CoreStruct ], [], {}, {}) }` failed at the following rule(s):
                  the rule "some" failed at step #0 (src/file.rs:LL:CC) because
                    judgment `prove_wc { goal: @ IsLocal(CoreTrait(<CoreStruct as Mirror>::Assoc)), assumptions: {}, env: Env { variables: [], bias: Soundness }, decls: decls(222, [trait CoreTrait <ty> , trait Mirror <ty> ], [impl <ty> Mirror(^ty0_0), impl CoreTrait(<CoreStruct as Mirror>::Assoc)], [], [alias <ty> <^ty0_0 as Mirror>::Assoc = ^ty0_0], [], [adt CoreStruct ], [], {}, {}) }` failed at the following rule(s):
                      the rule "trait ref is local" failed at step #0 (src/file.rs:LL:CC) because
                        judgment `is_local_trait_ref { goal: CoreTrait(<CoreStruct as Mirror>::Assoc), assumptions: {}, env: Env { variables: [], bias: Soundness }, decls: decls(222, [trait CoreTrait <ty> , trait Mirror <ty> ], [impl <ty> Mirror(^ty0_0), impl CoreTrait(<CoreStruct as Mirror>::Assoc)], [], [alias <ty> <^ty0_0 as Mirror>::Assoc = ^ty0_0], [], [adt CoreStruct ], [], {}, {}) }` failed at the following rule(s):
                          the rule "local parameter" failed at step #1 (src/file.rs:LL:CC) because
                            judgment `is_local_parameter { goal: <CoreStruct as Mirror>::Assoc, assumptions: {}, env: Env { variables: [], bias: Soundness }, decls: decls(222, [trait CoreTrait <ty> , trait Mirror <ty> ], [impl <ty> Mirror(^ty0_0), impl CoreTrait(<CoreStruct as Mirror>::Assoc)], [], [alias <ty> <^ty0_0 as Mirror>::Assoc = ^ty0_0], [], [adt CoreStruct ], [], {}, {}) }` failed at the following rule(s):
                              the rule "local parameter" failed at step #2 (src/file.rs:LL:CC) because
                                judgment `is_local_parameter { goal: CoreStruct, assumptions: {}, env: Env { variables: [], bias: Soundness }, decls: decls(222, [trait CoreTrait <ty> , trait Mirror <ty> ], [impl <ty> Mirror(^ty0_0), impl CoreTrait(<CoreStruct as Mirror>::Assoc)], [], [alias <ty> <^ty0_0 as Mirror>::Assoc = ^ty0_0], [], [adt CoreStruct ], [], {}, {}) }` failed at the following rule(s):
                                  the rule "fundamental rigid type" failed at step #0 (src/file.rs:LL:CC) because
                                    condition evaluted to false: `is_fundamental(&decls, &name)`
                                      &decls = decls(222, [trait CoreTrait <ty> , trait Mirror <ty> ], [impl <ty> Mirror(^ty0_0), impl CoreTrait(<CoreStruct as Mirror>::Assoc)], [], [alias <ty> <^ty0_0 as Mirror>::Assoc = ^ty0_0], [], [adt CoreStruct ], [], {}, {})
                                      &name = (adt CoreStruct)
                                  the rule "local rigid type" failed at step #0 (src/file.rs:LL:CC) because
                                    condition evaluted to false: `decls.is_local_adt_id(&a)`
                                      decls = decls(222, [trait CoreTrait <ty> , trait Mirror <ty> ], [impl <ty> Mirror(^ty0_0), impl CoreTrait(<CoreStruct as Mirror>::Assoc)], [], [alias <ty> <^ty0_0 as Mirror>::Assoc = ^ty0_0], [], [adt CoreStruct ], [], {}, {})
                                      &a = CoreStruct
                          the rule "local trait" failed at step #0 (src/file.rs:LL:CC) because
                            condition evaluted to false: `decls.is_local_trait_id(&goal.trait_id)`
                              decls = decls(222, [trait CoreTrait <ty> , trait Mirror <ty> ], [impl <ty> Mirror(^ty0_0), impl CoreTrait(<CoreStruct as Mirror>::Assoc)], [], [alias <ty> <^ty0_0 as Mirror>::Assoc = ^ty0_0], [], [adt CoreStruct ], [], {}, {})
                              &goal.trait_id = CoreTrait"#]]
=======
                judgment `prove { goal: {@ IsLocal(CoreTrait(<CoreStruct as Mirror>::Assoc))}, assumptions: {}, env: Env { variables: [], bias: Soundness }, decls: decls(222, [trait CoreTrait <ty> , trait Mirror <ty> ], [impl <ty> Mirror(^ty0_0), impl CoreTrait(<CoreStruct as Mirror>::Assoc)], [], [alias <ty> <^ty0_0 as Mirror>::Assoc = ^ty0_0], [], [adt CoreStruct ], {}, {}) }` failed at the following rule(s):
                  failed at (src/file.rs:LL:CC) because
                    judgment `prove_wc_list { goal: {@ IsLocal(CoreTrait(<CoreStruct as Mirror>::Assoc))}, assumptions: {}, env: Env { variables: [], bias: Soundness } }` failed at the following rule(s):
                      the rule "some" failed at step #0 (src/file.rs:LL:CC) because
                        judgment `prove_wc { goal: @ IsLocal(CoreTrait(<CoreStruct as Mirror>::Assoc)), assumptions: {}, env: Env { variables: [], bias: Soundness } }` failed at the following rule(s):
                          the rule "trait ref is local" failed at step #0 (src/file.rs:LL:CC) because
                            judgment `is_local_trait_ref { goal: CoreTrait(<CoreStruct as Mirror>::Assoc), assumptions: {}, env: Env { variables: [], bias: Soundness } }` failed at the following rule(s):
                              the rule "local parameter" failed at step #1 (src/file.rs:LL:CC) because
                                judgment `is_local_parameter { goal: <CoreStruct as Mirror>::Assoc, assumptions: {}, env: Env { variables: [], bias: Soundness } }` failed at the following rule(s):
                                  the rule "local parameter" failed at step #2 (src/file.rs:LL:CC) because
                                    judgment `is_local_parameter { goal: CoreStruct, assumptions: {}, env: Env { variables: [], bias: Soundness } }` failed at the following rule(s):
                                      the rule "fundamental rigid type" failed at step #0 (src/file.rs:LL:CC) because
                                        condition evaluted to false: `is_fundamental(&decls, &name)`
                                          &decls = decls(222, [trait CoreTrait <ty> , trait Mirror <ty> ], [impl <ty> Mirror(^ty0_0), impl CoreTrait(<CoreStruct as Mirror>::Assoc)], [], [alias <ty> <^ty0_0 as Mirror>::Assoc = ^ty0_0], [], [adt CoreStruct ], {}, {})
                                          &name = (adt CoreStruct)
                                      the rule "local rigid type" failed at step #0 (src/file.rs:LL:CC) because
                                        condition evaluted to false: `decls.is_local_adt_id(&a)`
                                          decls = decls(222, [trait CoreTrait <ty> , trait Mirror <ty> ], [impl <ty> Mirror(^ty0_0), impl CoreTrait(<CoreStruct as Mirror>::Assoc)], [], [alias <ty> <^ty0_0 as Mirror>::Assoc = ^ty0_0], [], [adt CoreStruct ], {}, {})
                                          &a = CoreStruct
                              the rule "local trait" failed at step #0 (src/file.rs:LL:CC) because
                                condition evaluted to false: `decls.is_local_trait_id(&goal.trait_id)`
                                  decls = decls(222, [trait CoreTrait <ty> , trait Mirror <ty> ], [impl <ty> Mirror(^ty0_0), impl CoreTrait(<CoreStruct as Mirror>::Assoc)], [], [alias <ty> <^ty0_0 as Mirror>::Assoc = ^ty0_0], [], [adt CoreStruct ], {}, {})
                                  &goal.trait_id = CoreTrait"#]]
>>>>>>> 0e538344
    )
}

#[test]
fn mirror_FooStruct() {
    crate::assert_ok!(
        [
            crate core {
                trait CoreTrait {}

                trait Mirror {
                    type Assoc : [];
                }

                impl<ty T> Mirror for T {
                    type Assoc = T;
                }
            },
            crate foo {
                struct FooStruct {}
                impl CoreTrait for <FooStruct as Mirror>::Assoc {}
            }
        ]

        expect_test::expect!["()"]
    )
}

#[test]
fn covered_VecT() {
    crate::assert_ok!(
        [
            crate core {
                trait CoreTrait<ty T> {}
                struct Vec<ty T> {}
            },
            crate foo {
                struct FooStruct {}
                impl<ty T> CoreTrait<FooStruct> for Vec<T> {}
            }
        ]

        expect_test::expect!["()"]
    )
}

#[test]
fn uncovered_T() {
    crate::assert_err!(
        [
            crate core {
                trait CoreTrait<ty T> {}
            },
            crate foo {
                struct FooStruct {}
                impl<ty T> CoreTrait<FooStruct> for T {}
            }
        ]

        [ /* TODO */ ]

        expect_test::expect![[r#"
            orphan_check(impl <ty> CoreTrait <FooStruct> for ^ty0_0 { })

            Caused by:
<<<<<<< HEAD
                judgment `prove_wc_list { goal: {@ IsLocal(CoreTrait(!ty_0, FooStruct))}, assumptions: {}, env: Env { variables: [!ty_0], bias: Soundness }, decls: decls(222, [trait CoreTrait <ty, ty> ], [impl <ty> CoreTrait(^ty0_0, FooStruct)], [], [], [], [adt FooStruct ], [], {}, {FooStruct}) }` failed at the following rule(s):
                  the rule "some" failed at step #0 (src/file.rs:LL:CC) because
                    judgment `prove_wc { goal: @ IsLocal(CoreTrait(!ty_0, FooStruct)), assumptions: {}, env: Env { variables: [!ty_0], bias: Soundness }, decls: decls(222, [trait CoreTrait <ty, ty> ], [impl <ty> CoreTrait(^ty0_0, FooStruct)], [], [], [], [adt FooStruct ], [], {}, {FooStruct}) }` failed at the following rule(s):
                      the rule "trait ref is local" failed at step #0 (src/file.rs:LL:CC) because
                        judgment `is_local_trait_ref { goal: CoreTrait(!ty_0, FooStruct), assumptions: {}, env: Env { variables: [!ty_0], bias: Soundness }, decls: decls(222, [trait CoreTrait <ty, ty> ], [impl <ty> CoreTrait(^ty0_0, FooStruct)], [], [], [], [adt FooStruct ], [], {}, {FooStruct}) }` failed at the following rule(s):
                          the rule "local trait" failed at step #0 (src/file.rs:LL:CC) because
                            condition evaluted to false: `decls.is_local_trait_id(&goal.trait_id)`
                              decls = decls(222, [trait CoreTrait <ty, ty> ], [impl <ty> CoreTrait(^ty0_0, FooStruct)], [], [], [], [adt FooStruct ], [], {}, {FooStruct})
                              &goal.trait_id = CoreTrait"#]]
=======
                judgment `prove { goal: {@ IsLocal(CoreTrait(!ty_0, FooStruct))}, assumptions: {}, env: Env { variables: [!ty_0], bias: Soundness }, decls: decls(222, [trait CoreTrait <ty, ty> ], [impl <ty> CoreTrait(^ty0_0, FooStruct)], [], [], [], [adt FooStruct ], {}, {FooStruct}) }` failed at the following rule(s):
                  failed at (src/file.rs:LL:CC) because
                    judgment `prove_wc_list { goal: {@ IsLocal(CoreTrait(!ty_0, FooStruct))}, assumptions: {}, env: Env { variables: [!ty_0], bias: Soundness } }` failed at the following rule(s):
                      the rule "some" failed at step #0 (src/file.rs:LL:CC) because
                        judgment `prove_wc { goal: @ IsLocal(CoreTrait(!ty_0, FooStruct)), assumptions: {}, env: Env { variables: [!ty_0], bias: Soundness } }` failed at the following rule(s):
                          the rule "trait ref is local" failed at step #0 (src/file.rs:LL:CC) because
                            judgment `is_local_trait_ref { goal: CoreTrait(!ty_0, FooStruct), assumptions: {}, env: Env { variables: [!ty_0], bias: Soundness } }` failed at the following rule(s):
                              the rule "local trait" failed at step #0 (src/file.rs:LL:CC) because
                                condition evaluted to false: `decls.is_local_trait_id(&goal.trait_id)`
                                  decls = decls(222, [trait CoreTrait <ty, ty> ], [impl <ty> CoreTrait(^ty0_0, FooStruct)], [], [], [], [adt FooStruct ], {}, {FooStruct})
                                  &goal.trait_id = CoreTrait"#]]
>>>>>>> 0e538344
    )
}

#[test]
fn alias_to_unit() {
    crate::assert_err!(
        [
            crate core {
                trait CoreTrait {}

                trait Unit {
                    type Assoc : [];
                }

                impl<ty T> Unit for T {
                    type Assoc = ();
                }
            },
            crate foo {
                struct FooStruct {}
                impl CoreTrait for <FooStruct as Unit>::Assoc {}
            }
        ]

        [ /* TODO */ ]

        expect_test::expect![[r#"
            orphan_check(impl CoreTrait for <FooStruct as Unit>::Assoc { })

            Caused by:
<<<<<<< HEAD
                judgment `prove_wc_list { goal: {@ IsLocal(CoreTrait(<FooStruct as Unit>::Assoc))}, assumptions: {}, env: Env { variables: [], bias: Soundness }, decls: decls(222, [trait CoreTrait <ty> , trait Unit <ty> ], [impl <ty> Unit(^ty0_0), impl CoreTrait(<FooStruct as Unit>::Assoc)], [], [alias <ty> <^ty0_0 as Unit>::Assoc = ()], [], [adt FooStruct ], [], {}, {FooStruct}) }` failed at the following rule(s):
                  the rule "some" failed at step #0 (src/file.rs:LL:CC) because
                    judgment `prove_wc { goal: @ IsLocal(CoreTrait(<FooStruct as Unit>::Assoc)), assumptions: {}, env: Env { variables: [], bias: Soundness }, decls: decls(222, [trait CoreTrait <ty> , trait Unit <ty> ], [impl <ty> Unit(^ty0_0), impl CoreTrait(<FooStruct as Unit>::Assoc)], [], [alias <ty> <^ty0_0 as Unit>::Assoc = ()], [], [adt FooStruct ], [], {}, {FooStruct}) }` failed at the following rule(s):
                      the rule "trait ref is local" failed at step #0 (src/file.rs:LL:CC) because
                        judgment `is_local_trait_ref { goal: CoreTrait(<FooStruct as Unit>::Assoc), assumptions: {}, env: Env { variables: [], bias: Soundness }, decls: decls(222, [trait CoreTrait <ty> , trait Unit <ty> ], [impl <ty> Unit(^ty0_0), impl CoreTrait(<FooStruct as Unit>::Assoc)], [], [alias <ty> <^ty0_0 as Unit>::Assoc = ()], [], [adt FooStruct ], [], {}, {FooStruct}) }` failed at the following rule(s):
                          the rule "local parameter" failed at step #1 (src/file.rs:LL:CC) because
                            judgment `is_local_parameter { goal: <FooStruct as Unit>::Assoc, assumptions: {}, env: Env { variables: [], bias: Soundness }, decls: decls(222, [trait CoreTrait <ty> , trait Unit <ty> ], [impl <ty> Unit(^ty0_0), impl CoreTrait(<FooStruct as Unit>::Assoc)], [], [alias <ty> <^ty0_0 as Unit>::Assoc = ()], [], [adt FooStruct ], [], {}, {FooStruct}) }` failed at the following rule(s):
                              the rule "local parameter" failed at step #2 (src/file.rs:LL:CC) because
                                judgment `is_local_parameter { goal: (), assumptions: {}, env: Env { variables: [], bias: Soundness }, decls: decls(222, [trait CoreTrait <ty> , trait Unit <ty> ], [impl <ty> Unit(^ty0_0), impl CoreTrait(<FooStruct as Unit>::Assoc)], [], [alias <ty> <^ty0_0 as Unit>::Assoc = ()], [], [adt FooStruct ], [], {}, {FooStruct}) }` failed at the following rule(s):
                                  the rule "fundamental rigid type" failed at step #0 (src/file.rs:LL:CC) because
                                    condition evaluted to false: `is_fundamental(&decls, &name)`
                                      &decls = decls(222, [trait CoreTrait <ty> , trait Unit <ty> ], [impl <ty> Unit(^ty0_0), impl CoreTrait(<FooStruct as Unit>::Assoc)], [], [alias <ty> <^ty0_0 as Unit>::Assoc = ()], [], [adt FooStruct ], [], {}, {FooStruct})
                                      &name = tuple(0)
                          the rule "local trait" failed at step #0 (src/file.rs:LL:CC) because
                            condition evaluted to false: `decls.is_local_trait_id(&goal.trait_id)`
                              decls = decls(222, [trait CoreTrait <ty> , trait Unit <ty> ], [impl <ty> Unit(^ty0_0), impl CoreTrait(<FooStruct as Unit>::Assoc)], [], [alias <ty> <^ty0_0 as Unit>::Assoc = ()], [], [adt FooStruct ], [], {}, {FooStruct})
                              &goal.trait_id = CoreTrait"#]]
=======
                judgment `prove { goal: {@ IsLocal(CoreTrait(<FooStruct as Unit>::Assoc))}, assumptions: {}, env: Env { variables: [], bias: Soundness }, decls: decls(222, [trait CoreTrait <ty> , trait Unit <ty> ], [impl <ty> Unit(^ty0_0), impl CoreTrait(<FooStruct as Unit>::Assoc)], [], [alias <ty> <^ty0_0 as Unit>::Assoc = ()], [], [adt FooStruct ], {}, {FooStruct}) }` failed at the following rule(s):
                  failed at (src/file.rs:LL:CC) because
                    judgment `prove_wc_list { goal: {@ IsLocal(CoreTrait(<FooStruct as Unit>::Assoc))}, assumptions: {}, env: Env { variables: [], bias: Soundness } }` failed at the following rule(s):
                      the rule "some" failed at step #0 (src/file.rs:LL:CC) because
                        judgment `prove_wc { goal: @ IsLocal(CoreTrait(<FooStruct as Unit>::Assoc)), assumptions: {}, env: Env { variables: [], bias: Soundness } }` failed at the following rule(s):
                          the rule "trait ref is local" failed at step #0 (src/file.rs:LL:CC) because
                            judgment `is_local_trait_ref { goal: CoreTrait(<FooStruct as Unit>::Assoc), assumptions: {}, env: Env { variables: [], bias: Soundness } }` failed at the following rule(s):
                              the rule "local parameter" failed at step #1 (src/file.rs:LL:CC) because
                                judgment `is_local_parameter { goal: <FooStruct as Unit>::Assoc, assumptions: {}, env: Env { variables: [], bias: Soundness } }` failed at the following rule(s):
                                  the rule "local parameter" failed at step #2 (src/file.rs:LL:CC) because
                                    judgment `is_local_parameter { goal: (), assumptions: {}, env: Env { variables: [], bias: Soundness } }` failed at the following rule(s):
                                      the rule "fundamental rigid type" failed at step #0 (src/file.rs:LL:CC) because
                                        condition evaluted to false: `is_fundamental(&decls, &name)`
                                          &decls = decls(222, [trait CoreTrait <ty> , trait Unit <ty> ], [impl <ty> Unit(^ty0_0), impl CoreTrait(<FooStruct as Unit>::Assoc)], [], [alias <ty> <^ty0_0 as Unit>::Assoc = ()], [], [adt FooStruct ], {}, {FooStruct})
                                          &name = tuple(0)
                              the rule "local trait" failed at step #0 (src/file.rs:LL:CC) because
                                condition evaluted to false: `decls.is_local_trait_id(&goal.trait_id)`
                                  decls = decls(222, [trait CoreTrait <ty> , trait Unit <ty> ], [impl <ty> Unit(^ty0_0), impl CoreTrait(<FooStruct as Unit>::Assoc)], [], [alias <ty> <^ty0_0 as Unit>::Assoc = ()], [], [adt FooStruct ], {}, {FooStruct})
                                  &goal.trait_id = CoreTrait"#]]
>>>>>>> 0e538344
    )
}

#[test]
fn CoreTrait_for_CoreStruct_in_Foo() {
    crate::assert_err!(
        [
            crate core {
                trait CoreTrait {}
                struct CoreStruct {}
            },
            crate foo {
                impl CoreTrait for CoreStruct {}
            }
        ]

        [ /* TODO */ ]

        expect_test::expect![[r#"
            orphan_check(impl CoreTrait for CoreStruct { })

            Caused by:
<<<<<<< HEAD
                judgment `prove_wc_list { goal: {@ IsLocal(CoreTrait(CoreStruct))}, assumptions: {}, env: Env { variables: [], bias: Soundness }, decls: decls(222, [trait CoreTrait <ty> ], [impl CoreTrait(CoreStruct)], [], [], [], [adt CoreStruct ], [], {}, {}) }` failed at the following rule(s):
                  the rule "some" failed at step #0 (src/file.rs:LL:CC) because
                    judgment `prove_wc { goal: @ IsLocal(CoreTrait(CoreStruct)), assumptions: {}, env: Env { variables: [], bias: Soundness }, decls: decls(222, [trait CoreTrait <ty> ], [impl CoreTrait(CoreStruct)], [], [], [], [adt CoreStruct ], [], {}, {}) }` failed at the following rule(s):
                      the rule "trait ref is local" failed at step #0 (src/file.rs:LL:CC) because
                        judgment `is_local_trait_ref { goal: CoreTrait(CoreStruct), assumptions: {}, env: Env { variables: [], bias: Soundness }, decls: decls(222, [trait CoreTrait <ty> ], [impl CoreTrait(CoreStruct)], [], [], [], [adt CoreStruct ], [], {}, {}) }` failed at the following rule(s):
                          the rule "local parameter" failed at step #1 (src/file.rs:LL:CC) because
                            judgment `is_local_parameter { goal: CoreStruct, assumptions: {}, env: Env { variables: [], bias: Soundness }, decls: decls(222, [trait CoreTrait <ty> ], [impl CoreTrait(CoreStruct)], [], [], [], [adt CoreStruct ], [], {}, {}) }` failed at the following rule(s):
                              the rule "fundamental rigid type" failed at step #0 (src/file.rs:LL:CC) because
                                condition evaluted to false: `is_fundamental(&decls, &name)`
                                  &decls = decls(222, [trait CoreTrait <ty> ], [impl CoreTrait(CoreStruct)], [], [], [], [adt CoreStruct ], [], {}, {})
                                  &name = (adt CoreStruct)
                              the rule "local rigid type" failed at step #0 (src/file.rs:LL:CC) because
                                condition evaluted to false: `decls.is_local_adt_id(&a)`
                                  decls = decls(222, [trait CoreTrait <ty> ], [impl CoreTrait(CoreStruct)], [], [], [], [adt CoreStruct ], [], {}, {})
                                  &a = CoreStruct
                          the rule "local trait" failed at step #0 (src/file.rs:LL:CC) because
                            condition evaluted to false: `decls.is_local_trait_id(&goal.trait_id)`
                              decls = decls(222, [trait CoreTrait <ty> ], [impl CoreTrait(CoreStruct)], [], [], [], [adt CoreStruct ], [], {}, {})
                              &goal.trait_id = CoreTrait"#]]
=======
                judgment `prove { goal: {@ IsLocal(CoreTrait(CoreStruct))}, assumptions: {}, env: Env { variables: [], bias: Soundness }, decls: decls(222, [trait CoreTrait <ty> ], [impl CoreTrait(CoreStruct)], [], [], [], [adt CoreStruct ], {}, {}) }` failed at the following rule(s):
                  failed at (src/file.rs:LL:CC) because
                    judgment `prove_wc_list { goal: {@ IsLocal(CoreTrait(CoreStruct))}, assumptions: {}, env: Env { variables: [], bias: Soundness } }` failed at the following rule(s):
                      the rule "some" failed at step #0 (src/file.rs:LL:CC) because
                        judgment `prove_wc { goal: @ IsLocal(CoreTrait(CoreStruct)), assumptions: {}, env: Env { variables: [], bias: Soundness } }` failed at the following rule(s):
                          the rule "trait ref is local" failed at step #0 (src/file.rs:LL:CC) because
                            judgment `is_local_trait_ref { goal: CoreTrait(CoreStruct), assumptions: {}, env: Env { variables: [], bias: Soundness } }` failed at the following rule(s):
                              the rule "local parameter" failed at step #1 (src/file.rs:LL:CC) because
                                judgment `is_local_parameter { goal: CoreStruct, assumptions: {}, env: Env { variables: [], bias: Soundness } }` failed at the following rule(s):
                                  the rule "fundamental rigid type" failed at step #0 (src/file.rs:LL:CC) because
                                    condition evaluted to false: `is_fundamental(&decls, &name)`
                                      &decls = decls(222, [trait CoreTrait <ty> ], [impl CoreTrait(CoreStruct)], [], [], [], [adt CoreStruct ], {}, {})
                                      &name = (adt CoreStruct)
                                  the rule "local rigid type" failed at step #0 (src/file.rs:LL:CC) because
                                    condition evaluted to false: `decls.is_local_adt_id(&a)`
                                      decls = decls(222, [trait CoreTrait <ty> ], [impl CoreTrait(CoreStruct)], [], [], [], [adt CoreStruct ], {}, {})
                                      &a = CoreStruct
                              the rule "local trait" failed at step #0 (src/file.rs:LL:CC) because
                                condition evaluted to false: `decls.is_local_trait_id(&goal.trait_id)`
                                  decls = decls(222, [trait CoreTrait <ty> ], [impl CoreTrait(CoreStruct)], [], [], [], [adt CoreStruct ], {}, {})
                                  &goal.trait_id = CoreTrait"#]]
>>>>>>> 0e538344
    )
}

#[test]
fn CoreTraitLocal_for_AliasToKnown_in_Foo() {
    // TODO: see comment in `orphan_check` from prev commit
    crate::assert_ok!(
    [
        crate core {
            trait CoreTrait<ty T> {}

            trait Unit {
                type Assoc : [];
            }

            impl<ty T> Unit for T {
                type Assoc = ();
            }
        },
        crate foo {
            struct FooStruct {}
            impl CoreTrait<FooStruct> for <() as Unit>::Assoc {}
        }
    ]

    expect_test::expect!["()"]
    )
}<|MERGE_RESOLUTION|>--- conflicted
+++ resolved
@@ -19,28 +19,7 @@
             orphan_check_neg(impl ! CoreTrait for CoreStruct {})
 
             Caused by:
-<<<<<<< HEAD
-                judgment `prove_wc_list { goal: {@ IsLocal(CoreTrait(CoreStruct))}, assumptions: {}, env: Env { variables: [], bias: Soundness }, decls: decls(222, [trait CoreTrait <ty> ], [], [impl ! CoreTrait(CoreStruct)], [], [], [adt CoreStruct ], [], {}, {}) }` failed at the following rule(s):
-                  the rule "some" failed at step #0 (src/file.rs:LL:CC) because
-                    judgment `prove_wc { goal: @ IsLocal(CoreTrait(CoreStruct)), assumptions: {}, env: Env { variables: [], bias: Soundness }, decls: decls(222, [trait CoreTrait <ty> ], [], [impl ! CoreTrait(CoreStruct)], [], [], [adt CoreStruct ], [], {}, {}) }` failed at the following rule(s):
-                      the rule "trait ref is local" failed at step #0 (src/file.rs:LL:CC) because
-                        judgment `is_local_trait_ref { goal: CoreTrait(CoreStruct), assumptions: {}, env: Env { variables: [], bias: Soundness }, decls: decls(222, [trait CoreTrait <ty> ], [], [impl ! CoreTrait(CoreStruct)], [], [], [adt CoreStruct ], [], {}, {}) }` failed at the following rule(s):
-                          the rule "local parameter" failed at step #1 (src/file.rs:LL:CC) because
-                            judgment `is_local_parameter { goal: CoreStruct, assumptions: {}, env: Env { variables: [], bias: Soundness }, decls: decls(222, [trait CoreTrait <ty> ], [], [impl ! CoreTrait(CoreStruct)], [], [], [adt CoreStruct ], [], {}, {}) }` failed at the following rule(s):
-                              the rule "fundamental rigid type" failed at step #0 (src/file.rs:LL:CC) because
-                                condition evaluted to false: `is_fundamental(&decls, &name)`
-                                  &decls = decls(222, [trait CoreTrait <ty> ], [], [impl ! CoreTrait(CoreStruct)], [], [], [adt CoreStruct ], [], {}, {})
-                                  &name = (adt CoreStruct)
-                              the rule "local rigid type" failed at step #0 (src/file.rs:LL:CC) because
-                                condition evaluted to false: `decls.is_local_adt_id(&a)`
-                                  decls = decls(222, [trait CoreTrait <ty> ], [], [impl ! CoreTrait(CoreStruct)], [], [], [adt CoreStruct ], [], {}, {})
-                                  &a = CoreStruct
-                          the rule "local trait" failed at step #0 (src/file.rs:LL:CC) because
-                            condition evaluted to false: `decls.is_local_trait_id(&goal.trait_id)`
-                              decls = decls(222, [trait CoreTrait <ty> ], [], [impl ! CoreTrait(CoreStruct)], [], [], [adt CoreStruct ], [], {}, {})
-                              &goal.trait_id = CoreTrait"#]]
-=======
-                judgment `prove { goal: {@ IsLocal(CoreTrait(CoreStruct))}, assumptions: {}, env: Env { variables: [], bias: Soundness }, decls: decls(222, [trait CoreTrait <ty> ], [], [impl ! CoreTrait(CoreStruct)], [], [], [adt CoreStruct ], {}, {}) }` failed at the following rule(s):
+                judgment `prove { goal: {@ IsLocal(CoreTrait(CoreStruct))}, assumptions: {}, env: Env { variables: [], bias: Soundness }, decls: decls(222, [trait CoreTrait <ty> ], [], [impl ! CoreTrait(CoreStruct)], [], [], [adt CoreStruct ], [], {}, {}) }` failed at the following rule(s):
                   failed at (src/file.rs:LL:CC) because
                     judgment `prove_wc_list { goal: {@ IsLocal(CoreTrait(CoreStruct))}, assumptions: {}, env: Env { variables: [], bias: Soundness } }` failed at the following rule(s):
                       the rule "some" failed at step #0 (src/file.rs:LL:CC) because
@@ -51,17 +30,16 @@
                                 judgment `is_local_parameter { goal: CoreStruct, assumptions: {}, env: Env { variables: [], bias: Soundness } }` failed at the following rule(s):
                                   the rule "fundamental rigid type" failed at step #0 (src/file.rs:LL:CC) because
                                     condition evaluted to false: `is_fundamental(&decls, &name)`
-                                      &decls = decls(222, [trait CoreTrait <ty> ], [], [impl ! CoreTrait(CoreStruct)], [], [], [adt CoreStruct ], {}, {})
+                                      &decls = decls(222, [trait CoreTrait <ty> ], [], [impl ! CoreTrait(CoreStruct)], [], [], [adt CoreStruct ], [], {}, {})
                                       &name = (adt CoreStruct)
                                   the rule "local rigid type" failed at step #0 (src/file.rs:LL:CC) because
                                     condition evaluted to false: `decls.is_local_adt_id(&a)`
-                                      decls = decls(222, [trait CoreTrait <ty> ], [], [impl ! CoreTrait(CoreStruct)], [], [], [adt CoreStruct ], {}, {})
+                                      decls = decls(222, [trait CoreTrait <ty> ], [], [impl ! CoreTrait(CoreStruct)], [], [], [adt CoreStruct ], [], {}, {})
                                       &a = CoreStruct
                               the rule "local trait" failed at step #0 (src/file.rs:LL:CC) because
                                 condition evaluted to false: `decls.is_local_trait_id(&goal.trait_id)`
-                                  decls = decls(222, [trait CoreTrait <ty> ], [], [impl ! CoreTrait(CoreStruct)], [], [], [adt CoreStruct ], {}, {})
-                                  &goal.trait_id = CoreTrait"#]]
->>>>>>> 0e538344
+                                  decls = decls(222, [trait CoreTrait <ty> ], [], [impl ! CoreTrait(CoreStruct)], [], [], [adt CoreStruct ], [], {}, {})
+                                  &goal.trait_id = CoreTrait"#]]
     )
 }
 
@@ -92,30 +70,7 @@
             orphan_check(impl CoreTrait for <CoreStruct as Mirror>::Assoc { })
 
             Caused by:
-<<<<<<< HEAD
-                judgment `prove_wc_list { goal: {@ IsLocal(CoreTrait(<CoreStruct as Mirror>::Assoc))}, assumptions: {}, env: Env { variables: [], bias: Soundness }, decls: decls(222, [trait CoreTrait <ty> , trait Mirror <ty> ], [impl <ty> Mirror(^ty0_0), impl CoreTrait(<CoreStruct as Mirror>::Assoc)], [], [alias <ty> <^ty0_0 as Mirror>::Assoc = ^ty0_0], [], [adt CoreStruct ], [], {}, {}) }` failed at the following rule(s):
-                  the rule "some" failed at step #0 (src/file.rs:LL:CC) because
-                    judgment `prove_wc { goal: @ IsLocal(CoreTrait(<CoreStruct as Mirror>::Assoc)), assumptions: {}, env: Env { variables: [], bias: Soundness }, decls: decls(222, [trait CoreTrait <ty> , trait Mirror <ty> ], [impl <ty> Mirror(^ty0_0), impl CoreTrait(<CoreStruct as Mirror>::Assoc)], [], [alias <ty> <^ty0_0 as Mirror>::Assoc = ^ty0_0], [], [adt CoreStruct ], [], {}, {}) }` failed at the following rule(s):
-                      the rule "trait ref is local" failed at step #0 (src/file.rs:LL:CC) because
-                        judgment `is_local_trait_ref { goal: CoreTrait(<CoreStruct as Mirror>::Assoc), assumptions: {}, env: Env { variables: [], bias: Soundness }, decls: decls(222, [trait CoreTrait <ty> , trait Mirror <ty> ], [impl <ty> Mirror(^ty0_0), impl CoreTrait(<CoreStruct as Mirror>::Assoc)], [], [alias <ty> <^ty0_0 as Mirror>::Assoc = ^ty0_0], [], [adt CoreStruct ], [], {}, {}) }` failed at the following rule(s):
-                          the rule "local parameter" failed at step #1 (src/file.rs:LL:CC) because
-                            judgment `is_local_parameter { goal: <CoreStruct as Mirror>::Assoc, assumptions: {}, env: Env { variables: [], bias: Soundness }, decls: decls(222, [trait CoreTrait <ty> , trait Mirror <ty> ], [impl <ty> Mirror(^ty0_0), impl CoreTrait(<CoreStruct as Mirror>::Assoc)], [], [alias <ty> <^ty0_0 as Mirror>::Assoc = ^ty0_0], [], [adt CoreStruct ], [], {}, {}) }` failed at the following rule(s):
-                              the rule "local parameter" failed at step #2 (src/file.rs:LL:CC) because
-                                judgment `is_local_parameter { goal: CoreStruct, assumptions: {}, env: Env { variables: [], bias: Soundness }, decls: decls(222, [trait CoreTrait <ty> , trait Mirror <ty> ], [impl <ty> Mirror(^ty0_0), impl CoreTrait(<CoreStruct as Mirror>::Assoc)], [], [alias <ty> <^ty0_0 as Mirror>::Assoc = ^ty0_0], [], [adt CoreStruct ], [], {}, {}) }` failed at the following rule(s):
-                                  the rule "fundamental rigid type" failed at step #0 (src/file.rs:LL:CC) because
-                                    condition evaluted to false: `is_fundamental(&decls, &name)`
-                                      &decls = decls(222, [trait CoreTrait <ty> , trait Mirror <ty> ], [impl <ty> Mirror(^ty0_0), impl CoreTrait(<CoreStruct as Mirror>::Assoc)], [], [alias <ty> <^ty0_0 as Mirror>::Assoc = ^ty0_0], [], [adt CoreStruct ], [], {}, {})
-                                      &name = (adt CoreStruct)
-                                  the rule "local rigid type" failed at step #0 (src/file.rs:LL:CC) because
-                                    condition evaluted to false: `decls.is_local_adt_id(&a)`
-                                      decls = decls(222, [trait CoreTrait <ty> , trait Mirror <ty> ], [impl <ty> Mirror(^ty0_0), impl CoreTrait(<CoreStruct as Mirror>::Assoc)], [], [alias <ty> <^ty0_0 as Mirror>::Assoc = ^ty0_0], [], [adt CoreStruct ], [], {}, {})
-                                      &a = CoreStruct
-                          the rule "local trait" failed at step #0 (src/file.rs:LL:CC) because
-                            condition evaluted to false: `decls.is_local_trait_id(&goal.trait_id)`
-                              decls = decls(222, [trait CoreTrait <ty> , trait Mirror <ty> ], [impl <ty> Mirror(^ty0_0), impl CoreTrait(<CoreStruct as Mirror>::Assoc)], [], [alias <ty> <^ty0_0 as Mirror>::Assoc = ^ty0_0], [], [adt CoreStruct ], [], {}, {})
-                              &goal.trait_id = CoreTrait"#]]
-=======
-                judgment `prove { goal: {@ IsLocal(CoreTrait(<CoreStruct as Mirror>::Assoc))}, assumptions: {}, env: Env { variables: [], bias: Soundness }, decls: decls(222, [trait CoreTrait <ty> , trait Mirror <ty> ], [impl <ty> Mirror(^ty0_0), impl CoreTrait(<CoreStruct as Mirror>::Assoc)], [], [alias <ty> <^ty0_0 as Mirror>::Assoc = ^ty0_0], [], [adt CoreStruct ], {}, {}) }` failed at the following rule(s):
+                judgment `prove { goal: {@ IsLocal(CoreTrait(<CoreStruct as Mirror>::Assoc))}, assumptions: {}, env: Env { variables: [], bias: Soundness }, decls: decls(222, [trait CoreTrait <ty> , trait Mirror <ty> ], [impl <ty> Mirror(^ty0_0), impl CoreTrait(<CoreStruct as Mirror>::Assoc)], [], [alias <ty> <^ty0_0 as Mirror>::Assoc = ^ty0_0], [], [adt CoreStruct ], [], {}, {}) }` failed at the following rule(s):
                   failed at (src/file.rs:LL:CC) because
                     judgment `prove_wc_list { goal: {@ IsLocal(CoreTrait(<CoreStruct as Mirror>::Assoc))}, assumptions: {}, env: Env { variables: [], bias: Soundness } }` failed at the following rule(s):
                       the rule "some" failed at step #0 (src/file.rs:LL:CC) because
@@ -128,17 +83,16 @@
                                     judgment `is_local_parameter { goal: CoreStruct, assumptions: {}, env: Env { variables: [], bias: Soundness } }` failed at the following rule(s):
                                       the rule "fundamental rigid type" failed at step #0 (src/file.rs:LL:CC) because
                                         condition evaluted to false: `is_fundamental(&decls, &name)`
-                                          &decls = decls(222, [trait CoreTrait <ty> , trait Mirror <ty> ], [impl <ty> Mirror(^ty0_0), impl CoreTrait(<CoreStruct as Mirror>::Assoc)], [], [alias <ty> <^ty0_0 as Mirror>::Assoc = ^ty0_0], [], [adt CoreStruct ], {}, {})
+                                          &decls = decls(222, [trait CoreTrait <ty> , trait Mirror <ty> ], [impl <ty> Mirror(^ty0_0), impl CoreTrait(<CoreStruct as Mirror>::Assoc)], [], [alias <ty> <^ty0_0 as Mirror>::Assoc = ^ty0_0], [], [adt CoreStruct ], [], {}, {})
                                           &name = (adt CoreStruct)
                                       the rule "local rigid type" failed at step #0 (src/file.rs:LL:CC) because
                                         condition evaluted to false: `decls.is_local_adt_id(&a)`
-                                          decls = decls(222, [trait CoreTrait <ty> , trait Mirror <ty> ], [impl <ty> Mirror(^ty0_0), impl CoreTrait(<CoreStruct as Mirror>::Assoc)], [], [alias <ty> <^ty0_0 as Mirror>::Assoc = ^ty0_0], [], [adt CoreStruct ], {}, {})
+                                          decls = decls(222, [trait CoreTrait <ty> , trait Mirror <ty> ], [impl <ty> Mirror(^ty0_0), impl CoreTrait(<CoreStruct as Mirror>::Assoc)], [], [alias <ty> <^ty0_0 as Mirror>::Assoc = ^ty0_0], [], [adt CoreStruct ], [], {}, {})
                                           &a = CoreStruct
                               the rule "local trait" failed at step #0 (src/file.rs:LL:CC) because
                                 condition evaluted to false: `decls.is_local_trait_id(&goal.trait_id)`
-                                  decls = decls(222, [trait CoreTrait <ty> , trait Mirror <ty> ], [impl <ty> Mirror(^ty0_0), impl CoreTrait(<CoreStruct as Mirror>::Assoc)], [], [alias <ty> <^ty0_0 as Mirror>::Assoc = ^ty0_0], [], [adt CoreStruct ], {}, {})
-                                  &goal.trait_id = CoreTrait"#]]
->>>>>>> 0e538344
+                                  decls = decls(222, [trait CoreTrait <ty> , trait Mirror <ty> ], [impl <ty> Mirror(^ty0_0), impl CoreTrait(<CoreStruct as Mirror>::Assoc)], [], [alias <ty> <^ty0_0 as Mirror>::Assoc = ^ty0_0], [], [adt CoreStruct ], [], {}, {})
+                                  &goal.trait_id = CoreTrait"#]]
     )
 }
 
@@ -204,18 +158,7 @@
             orphan_check(impl <ty> CoreTrait <FooStruct> for ^ty0_0 { })
 
             Caused by:
-<<<<<<< HEAD
-                judgment `prove_wc_list { goal: {@ IsLocal(CoreTrait(!ty_0, FooStruct))}, assumptions: {}, env: Env { variables: [!ty_0], bias: Soundness }, decls: decls(222, [trait CoreTrait <ty, ty> ], [impl <ty> CoreTrait(^ty0_0, FooStruct)], [], [], [], [adt FooStruct ], [], {}, {FooStruct}) }` failed at the following rule(s):
-                  the rule "some" failed at step #0 (src/file.rs:LL:CC) because
-                    judgment `prove_wc { goal: @ IsLocal(CoreTrait(!ty_0, FooStruct)), assumptions: {}, env: Env { variables: [!ty_0], bias: Soundness }, decls: decls(222, [trait CoreTrait <ty, ty> ], [impl <ty> CoreTrait(^ty0_0, FooStruct)], [], [], [], [adt FooStruct ], [], {}, {FooStruct}) }` failed at the following rule(s):
-                      the rule "trait ref is local" failed at step #0 (src/file.rs:LL:CC) because
-                        judgment `is_local_trait_ref { goal: CoreTrait(!ty_0, FooStruct), assumptions: {}, env: Env { variables: [!ty_0], bias: Soundness }, decls: decls(222, [trait CoreTrait <ty, ty> ], [impl <ty> CoreTrait(^ty0_0, FooStruct)], [], [], [], [adt FooStruct ], [], {}, {FooStruct}) }` failed at the following rule(s):
-                          the rule "local trait" failed at step #0 (src/file.rs:LL:CC) because
-                            condition evaluted to false: `decls.is_local_trait_id(&goal.trait_id)`
-                              decls = decls(222, [trait CoreTrait <ty, ty> ], [impl <ty> CoreTrait(^ty0_0, FooStruct)], [], [], [], [adt FooStruct ], [], {}, {FooStruct})
-                              &goal.trait_id = CoreTrait"#]]
-=======
-                judgment `prove { goal: {@ IsLocal(CoreTrait(!ty_0, FooStruct))}, assumptions: {}, env: Env { variables: [!ty_0], bias: Soundness }, decls: decls(222, [trait CoreTrait <ty, ty> ], [impl <ty> CoreTrait(^ty0_0, FooStruct)], [], [], [], [adt FooStruct ], {}, {FooStruct}) }` failed at the following rule(s):
+                judgment `prove { goal: {@ IsLocal(CoreTrait(!ty_0, FooStruct))}, assumptions: {}, env: Env { variables: [!ty_0], bias: Soundness }, decls: decls(222, [trait CoreTrait <ty, ty> ], [impl <ty> CoreTrait(^ty0_0, FooStruct)], [], [], [], [adt FooStruct ], [], {}, {FooStruct}) }` failed at the following rule(s):
                   failed at (src/file.rs:LL:CC) because
                     judgment `prove_wc_list { goal: {@ IsLocal(CoreTrait(!ty_0, FooStruct))}, assumptions: {}, env: Env { variables: [!ty_0], bias: Soundness } }` failed at the following rule(s):
                       the rule "some" failed at step #0 (src/file.rs:LL:CC) because
@@ -224,9 +167,8 @@
                             judgment `is_local_trait_ref { goal: CoreTrait(!ty_0, FooStruct), assumptions: {}, env: Env { variables: [!ty_0], bias: Soundness } }` failed at the following rule(s):
                               the rule "local trait" failed at step #0 (src/file.rs:LL:CC) because
                                 condition evaluted to false: `decls.is_local_trait_id(&goal.trait_id)`
-                                  decls = decls(222, [trait CoreTrait <ty, ty> ], [impl <ty> CoreTrait(^ty0_0, FooStruct)], [], [], [], [adt FooStruct ], {}, {FooStruct})
-                                  &goal.trait_id = CoreTrait"#]]
->>>>>>> 0e538344
+                                  decls = decls(222, [trait CoreTrait <ty, ty> ], [impl <ty> CoreTrait(^ty0_0, FooStruct)], [], [], [], [adt FooStruct ], [], {}, {FooStruct})
+                                  &goal.trait_id = CoreTrait"#]]
     )
 }
 
@@ -257,26 +199,7 @@
             orphan_check(impl CoreTrait for <FooStruct as Unit>::Assoc { })
 
             Caused by:
-<<<<<<< HEAD
-                judgment `prove_wc_list { goal: {@ IsLocal(CoreTrait(<FooStruct as Unit>::Assoc))}, assumptions: {}, env: Env { variables: [], bias: Soundness }, decls: decls(222, [trait CoreTrait <ty> , trait Unit <ty> ], [impl <ty> Unit(^ty0_0), impl CoreTrait(<FooStruct as Unit>::Assoc)], [], [alias <ty> <^ty0_0 as Unit>::Assoc = ()], [], [adt FooStruct ], [], {}, {FooStruct}) }` failed at the following rule(s):
-                  the rule "some" failed at step #0 (src/file.rs:LL:CC) because
-                    judgment `prove_wc { goal: @ IsLocal(CoreTrait(<FooStruct as Unit>::Assoc)), assumptions: {}, env: Env { variables: [], bias: Soundness }, decls: decls(222, [trait CoreTrait <ty> , trait Unit <ty> ], [impl <ty> Unit(^ty0_0), impl CoreTrait(<FooStruct as Unit>::Assoc)], [], [alias <ty> <^ty0_0 as Unit>::Assoc = ()], [], [adt FooStruct ], [], {}, {FooStruct}) }` failed at the following rule(s):
-                      the rule "trait ref is local" failed at step #0 (src/file.rs:LL:CC) because
-                        judgment `is_local_trait_ref { goal: CoreTrait(<FooStruct as Unit>::Assoc), assumptions: {}, env: Env { variables: [], bias: Soundness }, decls: decls(222, [trait CoreTrait <ty> , trait Unit <ty> ], [impl <ty> Unit(^ty0_0), impl CoreTrait(<FooStruct as Unit>::Assoc)], [], [alias <ty> <^ty0_0 as Unit>::Assoc = ()], [], [adt FooStruct ], [], {}, {FooStruct}) }` failed at the following rule(s):
-                          the rule "local parameter" failed at step #1 (src/file.rs:LL:CC) because
-                            judgment `is_local_parameter { goal: <FooStruct as Unit>::Assoc, assumptions: {}, env: Env { variables: [], bias: Soundness }, decls: decls(222, [trait CoreTrait <ty> , trait Unit <ty> ], [impl <ty> Unit(^ty0_0), impl CoreTrait(<FooStruct as Unit>::Assoc)], [], [alias <ty> <^ty0_0 as Unit>::Assoc = ()], [], [adt FooStruct ], [], {}, {FooStruct}) }` failed at the following rule(s):
-                              the rule "local parameter" failed at step #2 (src/file.rs:LL:CC) because
-                                judgment `is_local_parameter { goal: (), assumptions: {}, env: Env { variables: [], bias: Soundness }, decls: decls(222, [trait CoreTrait <ty> , trait Unit <ty> ], [impl <ty> Unit(^ty0_0), impl CoreTrait(<FooStruct as Unit>::Assoc)], [], [alias <ty> <^ty0_0 as Unit>::Assoc = ()], [], [adt FooStruct ], [], {}, {FooStruct}) }` failed at the following rule(s):
-                                  the rule "fundamental rigid type" failed at step #0 (src/file.rs:LL:CC) because
-                                    condition evaluted to false: `is_fundamental(&decls, &name)`
-                                      &decls = decls(222, [trait CoreTrait <ty> , trait Unit <ty> ], [impl <ty> Unit(^ty0_0), impl CoreTrait(<FooStruct as Unit>::Assoc)], [], [alias <ty> <^ty0_0 as Unit>::Assoc = ()], [], [adt FooStruct ], [], {}, {FooStruct})
-                                      &name = tuple(0)
-                          the rule "local trait" failed at step #0 (src/file.rs:LL:CC) because
-                            condition evaluted to false: `decls.is_local_trait_id(&goal.trait_id)`
-                              decls = decls(222, [trait CoreTrait <ty> , trait Unit <ty> ], [impl <ty> Unit(^ty0_0), impl CoreTrait(<FooStruct as Unit>::Assoc)], [], [alias <ty> <^ty0_0 as Unit>::Assoc = ()], [], [adt FooStruct ], [], {}, {FooStruct})
-                              &goal.trait_id = CoreTrait"#]]
-=======
-                judgment `prove { goal: {@ IsLocal(CoreTrait(<FooStruct as Unit>::Assoc))}, assumptions: {}, env: Env { variables: [], bias: Soundness }, decls: decls(222, [trait CoreTrait <ty> , trait Unit <ty> ], [impl <ty> Unit(^ty0_0), impl CoreTrait(<FooStruct as Unit>::Assoc)], [], [alias <ty> <^ty0_0 as Unit>::Assoc = ()], [], [adt FooStruct ], {}, {FooStruct}) }` failed at the following rule(s):
+                judgment `prove { goal: {@ IsLocal(CoreTrait(<FooStruct as Unit>::Assoc))}, assumptions: {}, env: Env { variables: [], bias: Soundness }, decls: decls(222, [trait CoreTrait <ty> , trait Unit <ty> ], [impl <ty> Unit(^ty0_0), impl CoreTrait(<FooStruct as Unit>::Assoc)], [], [alias <ty> <^ty0_0 as Unit>::Assoc = ()], [], [adt FooStruct ], [], {}, {FooStruct}) }` failed at the following rule(s):
                   failed at (src/file.rs:LL:CC) because
                     judgment `prove_wc_list { goal: {@ IsLocal(CoreTrait(<FooStruct as Unit>::Assoc))}, assumptions: {}, env: Env { variables: [], bias: Soundness } }` failed at the following rule(s):
                       the rule "some" failed at step #0 (src/file.rs:LL:CC) because
@@ -289,13 +212,12 @@
                                     judgment `is_local_parameter { goal: (), assumptions: {}, env: Env { variables: [], bias: Soundness } }` failed at the following rule(s):
                                       the rule "fundamental rigid type" failed at step #0 (src/file.rs:LL:CC) because
                                         condition evaluted to false: `is_fundamental(&decls, &name)`
-                                          &decls = decls(222, [trait CoreTrait <ty> , trait Unit <ty> ], [impl <ty> Unit(^ty0_0), impl CoreTrait(<FooStruct as Unit>::Assoc)], [], [alias <ty> <^ty0_0 as Unit>::Assoc = ()], [], [adt FooStruct ], {}, {FooStruct})
+                                          &decls = decls(222, [trait CoreTrait <ty> , trait Unit <ty> ], [impl <ty> Unit(^ty0_0), impl CoreTrait(<FooStruct as Unit>::Assoc)], [], [alias <ty> <^ty0_0 as Unit>::Assoc = ()], [], [adt FooStruct ], [], {}, {FooStruct})
                                           &name = tuple(0)
                               the rule "local trait" failed at step #0 (src/file.rs:LL:CC) because
                                 condition evaluted to false: `decls.is_local_trait_id(&goal.trait_id)`
-                                  decls = decls(222, [trait CoreTrait <ty> , trait Unit <ty> ], [impl <ty> Unit(^ty0_0), impl CoreTrait(<FooStruct as Unit>::Assoc)], [], [alias <ty> <^ty0_0 as Unit>::Assoc = ()], [], [adt FooStruct ], {}, {FooStruct})
-                                  &goal.trait_id = CoreTrait"#]]
->>>>>>> 0e538344
+                                  decls = decls(222, [trait CoreTrait <ty> , trait Unit <ty> ], [impl <ty> Unit(^ty0_0), impl CoreTrait(<FooStruct as Unit>::Assoc)], [], [alias <ty> <^ty0_0 as Unit>::Assoc = ()], [], [adt FooStruct ], [], {}, {FooStruct})
+                                  &goal.trait_id = CoreTrait"#]]
     )
 }
 
@@ -318,28 +240,7 @@
             orphan_check(impl CoreTrait for CoreStruct { })
 
             Caused by:
-<<<<<<< HEAD
-                judgment `prove_wc_list { goal: {@ IsLocal(CoreTrait(CoreStruct))}, assumptions: {}, env: Env { variables: [], bias: Soundness }, decls: decls(222, [trait CoreTrait <ty> ], [impl CoreTrait(CoreStruct)], [], [], [], [adt CoreStruct ], [], {}, {}) }` failed at the following rule(s):
-                  the rule "some" failed at step #0 (src/file.rs:LL:CC) because
-                    judgment `prove_wc { goal: @ IsLocal(CoreTrait(CoreStruct)), assumptions: {}, env: Env { variables: [], bias: Soundness }, decls: decls(222, [trait CoreTrait <ty> ], [impl CoreTrait(CoreStruct)], [], [], [], [adt CoreStruct ], [], {}, {}) }` failed at the following rule(s):
-                      the rule "trait ref is local" failed at step #0 (src/file.rs:LL:CC) because
-                        judgment `is_local_trait_ref { goal: CoreTrait(CoreStruct), assumptions: {}, env: Env { variables: [], bias: Soundness }, decls: decls(222, [trait CoreTrait <ty> ], [impl CoreTrait(CoreStruct)], [], [], [], [adt CoreStruct ], [], {}, {}) }` failed at the following rule(s):
-                          the rule "local parameter" failed at step #1 (src/file.rs:LL:CC) because
-                            judgment `is_local_parameter { goal: CoreStruct, assumptions: {}, env: Env { variables: [], bias: Soundness }, decls: decls(222, [trait CoreTrait <ty> ], [impl CoreTrait(CoreStruct)], [], [], [], [adt CoreStruct ], [], {}, {}) }` failed at the following rule(s):
-                              the rule "fundamental rigid type" failed at step #0 (src/file.rs:LL:CC) because
-                                condition evaluted to false: `is_fundamental(&decls, &name)`
-                                  &decls = decls(222, [trait CoreTrait <ty> ], [impl CoreTrait(CoreStruct)], [], [], [], [adt CoreStruct ], [], {}, {})
-                                  &name = (adt CoreStruct)
-                              the rule "local rigid type" failed at step #0 (src/file.rs:LL:CC) because
-                                condition evaluted to false: `decls.is_local_adt_id(&a)`
-                                  decls = decls(222, [trait CoreTrait <ty> ], [impl CoreTrait(CoreStruct)], [], [], [], [adt CoreStruct ], [], {}, {})
-                                  &a = CoreStruct
-                          the rule "local trait" failed at step #0 (src/file.rs:LL:CC) because
-                            condition evaluted to false: `decls.is_local_trait_id(&goal.trait_id)`
-                              decls = decls(222, [trait CoreTrait <ty> ], [impl CoreTrait(CoreStruct)], [], [], [], [adt CoreStruct ], [], {}, {})
-                              &goal.trait_id = CoreTrait"#]]
-=======
-                judgment `prove { goal: {@ IsLocal(CoreTrait(CoreStruct))}, assumptions: {}, env: Env { variables: [], bias: Soundness }, decls: decls(222, [trait CoreTrait <ty> ], [impl CoreTrait(CoreStruct)], [], [], [], [adt CoreStruct ], {}, {}) }` failed at the following rule(s):
+                judgment `prove { goal: {@ IsLocal(CoreTrait(CoreStruct))}, assumptions: {}, env: Env { variables: [], bias: Soundness }, decls: decls(222, [trait CoreTrait <ty> ], [impl CoreTrait(CoreStruct)], [], [], [], [adt CoreStruct ], [], {}, {}) }` failed at the following rule(s):
                   failed at (src/file.rs:LL:CC) because
                     judgment `prove_wc_list { goal: {@ IsLocal(CoreTrait(CoreStruct))}, assumptions: {}, env: Env { variables: [], bias: Soundness } }` failed at the following rule(s):
                       the rule "some" failed at step #0 (src/file.rs:LL:CC) because
@@ -350,17 +251,16 @@
                                 judgment `is_local_parameter { goal: CoreStruct, assumptions: {}, env: Env { variables: [], bias: Soundness } }` failed at the following rule(s):
                                   the rule "fundamental rigid type" failed at step #0 (src/file.rs:LL:CC) because
                                     condition evaluted to false: `is_fundamental(&decls, &name)`
-                                      &decls = decls(222, [trait CoreTrait <ty> ], [impl CoreTrait(CoreStruct)], [], [], [], [adt CoreStruct ], {}, {})
+                                      &decls = decls(222, [trait CoreTrait <ty> ], [impl CoreTrait(CoreStruct)], [], [], [], [adt CoreStruct ], [], {}, {})
                                       &name = (adt CoreStruct)
                                   the rule "local rigid type" failed at step #0 (src/file.rs:LL:CC) because
                                     condition evaluted to false: `decls.is_local_adt_id(&a)`
-                                      decls = decls(222, [trait CoreTrait <ty> ], [impl CoreTrait(CoreStruct)], [], [], [], [adt CoreStruct ], {}, {})
+                                      decls = decls(222, [trait CoreTrait <ty> ], [impl CoreTrait(CoreStruct)], [], [], [], [adt CoreStruct ], [], {}, {})
                                       &a = CoreStruct
                               the rule "local trait" failed at step #0 (src/file.rs:LL:CC) because
                                 condition evaluted to false: `decls.is_local_trait_id(&goal.trait_id)`
-                                  decls = decls(222, [trait CoreTrait <ty> ], [impl CoreTrait(CoreStruct)], [], [], [], [adt CoreStruct ], {}, {})
-                                  &goal.trait_id = CoreTrait"#]]
->>>>>>> 0e538344
+                                  decls = decls(222, [trait CoreTrait <ty> ], [impl CoreTrait(CoreStruct)], [], [], [], [adt CoreStruct ], [], {}, {})
+                                  &goal.trait_id = CoreTrait"#]]
     )
 }
 
