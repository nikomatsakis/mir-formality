#![allow(non_snake_case)]

mod coherence_orphan;
mod coherence_overlap;
mod consts;
mod decl_safety;
mod functions;

#[test]
fn parser() {
    crate::assert_err!(
        [
            crate Foo {
                trait Baz where  cake  {}
            }
        ]

        [ /* TODO */ ]

        expect_test::expect![[r#"
            expected `:`

            Caused by:
                0: {} }]
                1: failed to parse [crate Foo { trait Baz where cake {} }]"#]]
    )
}

#[test]
fn hello_world_fail() {
    crate::assert_err!(
        [
            crate Foo {
                trait Foo<ty T> where T: Bar<Self> {}

                trait Bar<ty T> where T: Baz {}

                trait Baz {}
            }
        ]

        [ /* TODO */ ]

        expect_test::expect![[r#"
            check_trait(Foo)

            Caused by:
                0: prove_where_clauses_well_formed([!ty_2 : Bar <!ty_1>])
<<<<<<< HEAD
                1: judgment `prove_wc_list { goal: {@ WellFormedTraitRef(Bar(!ty_0, !ty_1))}, assumptions: {Bar(!ty_0, !ty_1)}, env: Env { variables: [!ty_1, !ty_0], bias: Soundness }, decls: decls(222, [trait Foo <ty, ty> where {Bar(^ty0_1, ^ty0_0)}, trait Bar <ty, ty> where {Baz(^ty0_1)}, trait Baz <ty> ], [], [], [], [], [], [], {Bar, Baz, Foo}, {}) }` failed at the following rule(s):
                     the rule "some" failed at step #0 (src/file.rs:LL:CC) because
                       judgment `prove_wc { goal: @ WellFormedTraitRef(Bar(!ty_0, !ty_1)), assumptions: {Bar(!ty_0, !ty_1)}, env: Env { variables: [!ty_1, !ty_0], bias: Soundness }, decls: decls(222, [trait Foo <ty, ty> where {Bar(^ty0_1, ^ty0_0)}, trait Bar <ty, ty> where {Baz(^ty0_1)}, trait Baz <ty> ], [], [], [], [], [], [], {Bar, Baz, Foo}, {}) }` failed at the following rule(s):
                         the rule "trait well formed" failed at step #2 (src/file.rs:LL:CC) because
                           judgment `prove_wc_list { goal: {Baz(!ty_1)}, assumptions: {Bar(!ty_0, !ty_1)}, env: Env { variables: [!ty_1, !ty_0], bias: Soundness }, decls: decls(222, [trait Foo <ty, ty> where {Bar(^ty0_1, ^ty0_0)}, trait Bar <ty, ty> where {Baz(^ty0_1)}, trait Baz <ty> ], [], [], [], [], [], [], {Bar, Baz, Foo}, {}) }` failed at the following rule(s):
                             the rule "some" failed at step #0 (src/file.rs:LL:CC) because
                               judgment `prove_wc { goal: Baz(!ty_1), assumptions: {Bar(!ty_0, !ty_1)}, env: Env { variables: [!ty_1, !ty_0], bias: Soundness }, decls: decls(222, [trait Foo <ty, ty> where {Bar(^ty0_1, ^ty0_0)}, trait Bar <ty, ty> where {Baz(^ty0_1)}, trait Baz <ty> ], [], [], [], [], [], [], {Bar, Baz, Foo}, {}) }` failed at the following rule(s):
                                 the rule "trait implied bound" failed at step #0 (src/file.rs:LL:CC) because
                                   expression evaluated to an empty collection: `decls.trait_invariants()`"#]]
=======
                1: judgment `prove { goal: {@ WellFormedTraitRef(Bar(!ty_0, !ty_1))}, assumptions: {Bar(!ty_0, !ty_1)}, env: Env { variables: [!ty_1, !ty_0], bias: Soundness }, decls: decls(222, [trait Foo <ty, ty> where {Bar(^ty0_1, ^ty0_0)}, trait Bar <ty, ty> where {Baz(^ty0_1)}, trait Baz <ty> ], [], [], [], [], [], {Bar, Baz, Foo}, {}) }` failed at the following rule(s):
                     failed at (src/file.rs:LL:CC) because
                       judgment `prove_wc_list { goal: {@ WellFormedTraitRef(Bar(!ty_0, !ty_1))}, assumptions: {Bar(!ty_0, !ty_1)}, env: Env { variables: [!ty_1, !ty_0], bias: Soundness } }` failed at the following rule(s):
                         the rule "some" failed at step #0 (src/file.rs:LL:CC) because
                           judgment `prove_wc { goal: @ WellFormedTraitRef(Bar(!ty_0, !ty_1)), assumptions: {Bar(!ty_0, !ty_1)}, env: Env { variables: [!ty_1, !ty_0], bias: Soundness } }` failed at the following rule(s):
                             the rule "trait well formed" failed at step #2 (src/file.rs:LL:CC) because
                               judgment `prove { goal: {Baz(!ty_1)}, assumptions: {Bar(!ty_0, !ty_1)}, env: Env { variables: [!ty_1, !ty_0], bias: Soundness }, decls: decls(222, [trait Foo <ty, ty> where {Bar(^ty0_1, ^ty0_0)}, trait Bar <ty, ty> where {Baz(^ty0_1)}, trait Baz <ty> ], [], [], [], [], [], {Bar, Baz, Foo}, {}) }` failed at the following rule(s):
                                 failed at (src/file.rs:LL:CC) because
                                   judgment `prove_wc_list { goal: {Baz(!ty_1)}, assumptions: {Bar(!ty_0, !ty_1)}, env: Env { variables: [!ty_1, !ty_0], bias: Soundness } }` failed at the following rule(s):
                                     the rule "some" failed at step #0 (src/file.rs:LL:CC) because
                                       judgment `prove_wc { goal: Baz(!ty_1), assumptions: {Bar(!ty_0, !ty_1)}, env: Env { variables: [!ty_1, !ty_0], bias: Soundness } }` failed at the following rule(s):
                                         the rule "trait implied bound" failed at step #0 (src/file.rs:LL:CC) because
                                           expression evaluated to an empty collection: `decls.trait_invariants()`"#]]
>>>>>>> 0e538344
    )
}

#[test]
fn hello_world() {
    crate::assert_ok!(
        //@check-pass
        [
            crate Foo {
                trait Foo<ty T> where T: Bar<Self>, Self: Baz {}

                trait Bar<ty T> where T: Baz {}

                trait Baz {}

                impl Baz for u32 {}

                impl Bar<u32> for u32 {}
                impl<ty T> Bar<T> for () where T: Baz {}
            }
        ]

        expect_test::expect!["()"]
    )
}

#[test]
fn basic_where_clauses_pass() {
    crate::assert_ok!(
        //@check-pass
        [
            crate core {
                trait A<ty T> where T: B { }

                trait B { }

                trait WellFormed where for<ty T> u32: A<T> { }

                impl <ty T> B for T {}
            }
        ]

        expect_test::expect!["()"]
    )
}

#[test]
fn basic_where_clauses_fail() {
    crate::assert_err!(
        [
            crate core {
                trait A<ty T> where T: B { }

                trait B { }

                trait WellFormed where for<ty T> u32: A<T> { }
            }
        ]

        [ /* TODO */ ]

        expect_test::expect![[r#"
            check_trait(WellFormed)

            Caused by:
                0: prove_where_clauses_well_formed([for <ty> u32 : A <^ty0_0>])
<<<<<<< HEAD
                1: judgment `prove_wc_list { goal: {for <ty> @ WellFormedTraitRef(A(u32, ^ty0_0))}, assumptions: {for <ty> A(u32, ^ty0_0)}, env: Env { variables: [], bias: Soundness }, decls: decls(222, [trait A <ty, ty> where {B(^ty0_1)}, trait B <ty> , trait WellFormed <ty> where {for <ty> A(u32, ^ty0_0)}], [], [], [], [], [], [], {A, B, WellFormed}, {}) }` failed at the following rule(s):
                     the rule "some" failed at step #0 (src/file.rs:LL:CC) because
                       judgment `prove_wc { goal: for <ty> @ WellFormedTraitRef(A(u32, ^ty0_0)), assumptions: {for <ty> A(u32, ^ty0_0)}, env: Env { variables: [], bias: Soundness }, decls: decls(222, [trait A <ty, ty> where {B(^ty0_1)}, trait B <ty> , trait WellFormed <ty> where {for <ty> A(u32, ^ty0_0)}], [], [], [], [], [], [], {A, B, WellFormed}, {}) }` failed at the following rule(s):
                         the rule "forall" failed at step #2 (src/file.rs:LL:CC) because
                           judgment `prove_wc { goal: @ WellFormedTraitRef(A(u32, !ty_1)), assumptions: {for <ty> A(u32, ^ty0_0)}, env: Env { variables: [!ty_1], bias: Soundness }, decls: decls(222, [trait A <ty, ty> where {B(^ty0_1)}, trait B <ty> , trait WellFormed <ty> where {for <ty> A(u32, ^ty0_0)}], [], [], [], [], [], [], {A, B, WellFormed}, {}) }` failed at the following rule(s):
                             the rule "trait well formed" failed at step #2 (src/file.rs:LL:CC) because
                               judgment `prove_wc_list { goal: {B(!ty_0)}, assumptions: {for <ty> A(u32, ^ty0_0)}, env: Env { variables: [!ty_0], bias: Soundness }, decls: decls(222, [trait A <ty, ty> where {B(^ty0_1)}, trait B <ty> , trait WellFormed <ty> where {for <ty> A(u32, ^ty0_0)}], [], [], [], [], [], [], {A, B, WellFormed}, {}) }` failed at the following rule(s):
                                 the rule "some" failed at step #0 (src/file.rs:LL:CC) because
                                   judgment `prove_wc { goal: B(!ty_0), assumptions: {for <ty> A(u32, ^ty0_0)}, env: Env { variables: [!ty_0], bias: Soundness }, decls: decls(222, [trait A <ty, ty> where {B(^ty0_1)}, trait B <ty> , trait WellFormed <ty> where {for <ty> A(u32, ^ty0_0)}], [], [], [], [], [], [], {A, B, WellFormed}, {}) }` failed at the following rule(s):
                                     the rule "trait implied bound" failed at step #0 (src/file.rs:LL:CC) because
                                       expression evaluated to an empty collection: `decls.trait_invariants()`"#]]
=======
                1: judgment `prove { goal: {for <ty> @ WellFormedTraitRef(A(u32, ^ty0_0))}, assumptions: {for <ty> A(u32, ^ty0_0)}, env: Env { variables: [], bias: Soundness }, decls: decls(222, [trait A <ty, ty> where {B(^ty0_1)}, trait B <ty> , trait WellFormed <ty> where {for <ty> A(u32, ^ty0_0)}], [], [], [], [], [], {A, B, WellFormed}, {}) }` failed at the following rule(s):
                     failed at (src/file.rs:LL:CC) because
                       judgment `prove_wc_list { goal: {for <ty> @ WellFormedTraitRef(A(u32, ^ty0_0))}, assumptions: {for <ty> A(u32, ^ty0_0)}, env: Env { variables: [], bias: Soundness } }` failed at the following rule(s):
                         the rule "some" failed at step #0 (src/file.rs:LL:CC) because
                           judgment `prove_wc { goal: for <ty> @ WellFormedTraitRef(A(u32, ^ty0_0)), assumptions: {for <ty> A(u32, ^ty0_0)}, env: Env { variables: [], bias: Soundness } }` failed at the following rule(s):
                             the rule "forall" failed at step #2 (src/file.rs:LL:CC) because
                               judgment `prove_wc { goal: @ WellFormedTraitRef(A(u32, !ty_1)), assumptions: {for <ty> A(u32, ^ty0_0)}, env: Env { variables: [!ty_1], bias: Soundness } }` failed at the following rule(s):
                                 the rule "trait well formed" failed at step #2 (src/file.rs:LL:CC) because
                                   judgment `prove { goal: {B(!ty_0)}, assumptions: {for <ty> A(u32, ^ty0_0)}, env: Env { variables: [!ty_0], bias: Soundness }, decls: decls(222, [trait A <ty, ty> where {B(^ty0_1)}, trait B <ty> , trait WellFormed <ty> where {for <ty> A(u32, ^ty0_0)}], [], [], [], [], [], {A, B, WellFormed}, {}) }` failed at the following rule(s):
                                     failed at (src/file.rs:LL:CC) because
                                       judgment `prove_wc_list { goal: {B(!ty_0)}, assumptions: {for <ty> A(u32, ^ty0_0)}, env: Env { variables: [!ty_0], bias: Soundness } }` failed at the following rule(s):
                                         the rule "some" failed at step #0 (src/file.rs:LL:CC) because
                                           judgment `prove_wc { goal: B(!ty_0), assumptions: {for <ty> A(u32, ^ty0_0)}, env: Env { variables: [!ty_0], bias: Soundness } }` failed at the following rule(s):
                                             the rule "trait implied bound" failed at step #0 (src/file.rs:LL:CC) because
                                               expression evaluated to an empty collection: `decls.trait_invariants()`"#]]
>>>>>>> 0e538344
    )
}

#[test]
fn basic_adt_variant_dup() {
    crate::assert_err!(
        [
            crate Foo {
                enum Bar {
                    Baz{},
                    Baz{},
                }
            }
        ]

        [ r#"variant "Baz" defined multiple times"#, ]

        expect_test::expect![[r#"variant "Baz" defined multiple times"#]]
    )
}

#[test]
fn basic_adt_field_dup() {
    crate::assert_err!(
        [
            crate Foo {
                struct Bar {
                    baz: (),
                    baz: (),
                }
            }
        ]

        [ r#"field "baz" of variant "struct" defined multiple times"#, ]

        expect_test::expect![[r#"field "baz" of variant "struct" defined multiple times"#]]
    )
}

#[test]
fn trait_items_with_duplicate_fn_names() {
    crate::assert_err!(
        [
            crate core {
                trait A {
                    fn a() -> ();
                    fn a() -> ();
                }
            }
        ]

        ["the function name `a` is defined multiple times",]

        expect_test::expect![[r#"
            check_trait(A)

            Caused by:
                the function name `a` is defined multiple times"#]]

    );
}

#[test]
fn trait_items_with_duplicate_associated_type_names() {
    crate::assert_err!(
        [
            crate core {
                trait A {
                    type Assoc : [];
                    type Assoc : [];
                }
            }
        ]

        ["the associated type name `Assoc` is defined multiple times",]

        expect_test::expect![[r#"
            check_trait(A)

            Caused by:
                the associated type name `Assoc` is defined multiple times"#]]
    );
}

#[test]
fn crate_with_duplicate_item_names() {
    crate::assert_err!(
        [
            crate core {
                struct A {}

                enum A {}
            }
        ]

        ["the item name `A` is defined multiple times",]

        expect_test::expect![[r#"the item name `A` is defined multiple times"#]]
    );

    crate::assert_err!(
        [
            crate core {
                trait a {}

                trait a {}
            }
        ]

        ["the trait name `a` is defined multiple times",]

        expect_test::expect![[r#"the trait name `a` is defined multiple times"#]]
    );

    crate::assert_err!(
        [
            crate core {
                fn a() -> () { trusted }

                fn a() -> () { trusted }
            }
        ]

        ["the function name `a` is defined multiple times",]

        expect_test::expect![[r#"the function name `a` is defined multiple times"#]]
    );

    crate::assert_ok!(
        //@check-pass
        [
            crate core {
                trait a {}

                fn a() -> () { trusted }
            }
        ]

        expect_test::expect!["()"]
    );
}<|MERGE_RESOLUTION|>--- conflicted
+++ resolved
@@ -46,31 +46,19 @@
 
             Caused by:
                 0: prove_where_clauses_well_formed([!ty_2 : Bar <!ty_1>])
-<<<<<<< HEAD
-                1: judgment `prove_wc_list { goal: {@ WellFormedTraitRef(Bar(!ty_0, !ty_1))}, assumptions: {Bar(!ty_0, !ty_1)}, env: Env { variables: [!ty_1, !ty_0], bias: Soundness }, decls: decls(222, [trait Foo <ty, ty> where {Bar(^ty0_1, ^ty0_0)}, trait Bar <ty, ty> where {Baz(^ty0_1)}, trait Baz <ty> ], [], [], [], [], [], [], {Bar, Baz, Foo}, {}) }` failed at the following rule(s):
-                     the rule "some" failed at step #0 (src/file.rs:LL:CC) because
-                       judgment `prove_wc { goal: @ WellFormedTraitRef(Bar(!ty_0, !ty_1)), assumptions: {Bar(!ty_0, !ty_1)}, env: Env { variables: [!ty_1, !ty_0], bias: Soundness }, decls: decls(222, [trait Foo <ty, ty> where {Bar(^ty0_1, ^ty0_0)}, trait Bar <ty, ty> where {Baz(^ty0_1)}, trait Baz <ty> ], [], [], [], [], [], [], {Bar, Baz, Foo}, {}) }` failed at the following rule(s):
-                         the rule "trait well formed" failed at step #2 (src/file.rs:LL:CC) because
-                           judgment `prove_wc_list { goal: {Baz(!ty_1)}, assumptions: {Bar(!ty_0, !ty_1)}, env: Env { variables: [!ty_1, !ty_0], bias: Soundness }, decls: decls(222, [trait Foo <ty, ty> where {Bar(^ty0_1, ^ty0_0)}, trait Bar <ty, ty> where {Baz(^ty0_1)}, trait Baz <ty> ], [], [], [], [], [], [], {Bar, Baz, Foo}, {}) }` failed at the following rule(s):
-                             the rule "some" failed at step #0 (src/file.rs:LL:CC) because
-                               judgment `prove_wc { goal: Baz(!ty_1), assumptions: {Bar(!ty_0, !ty_1)}, env: Env { variables: [!ty_1, !ty_0], bias: Soundness }, decls: decls(222, [trait Foo <ty, ty> where {Bar(^ty0_1, ^ty0_0)}, trait Bar <ty, ty> where {Baz(^ty0_1)}, trait Baz <ty> ], [], [], [], [], [], [], {Bar, Baz, Foo}, {}) }` failed at the following rule(s):
-                                 the rule "trait implied bound" failed at step #0 (src/file.rs:LL:CC) because
-                                   expression evaluated to an empty collection: `decls.trait_invariants()`"#]]
-=======
-                1: judgment `prove { goal: {@ WellFormedTraitRef(Bar(!ty_0, !ty_1))}, assumptions: {Bar(!ty_0, !ty_1)}, env: Env { variables: [!ty_1, !ty_0], bias: Soundness }, decls: decls(222, [trait Foo <ty, ty> where {Bar(^ty0_1, ^ty0_0)}, trait Bar <ty, ty> where {Baz(^ty0_1)}, trait Baz <ty> ], [], [], [], [], [], {Bar, Baz, Foo}, {}) }` failed at the following rule(s):
+                1: judgment `prove { goal: {@ WellFormedTraitRef(Bar(!ty_0, !ty_1))}, assumptions: {Bar(!ty_0, !ty_1)}, env: Env { variables: [!ty_1, !ty_0], bias: Soundness }, decls: decls(222, [trait Foo <ty, ty> where {Bar(^ty0_1, ^ty0_0)}, trait Bar <ty, ty> where {Baz(^ty0_1)}, trait Baz <ty> ], [], [], [], [], [], [], {Bar, Baz, Foo}, {}) }` failed at the following rule(s):
                      failed at (src/file.rs:LL:CC) because
                        judgment `prove_wc_list { goal: {@ WellFormedTraitRef(Bar(!ty_0, !ty_1))}, assumptions: {Bar(!ty_0, !ty_1)}, env: Env { variables: [!ty_1, !ty_0], bias: Soundness } }` failed at the following rule(s):
                          the rule "some" failed at step #0 (src/file.rs:LL:CC) because
                            judgment `prove_wc { goal: @ WellFormedTraitRef(Bar(!ty_0, !ty_1)), assumptions: {Bar(!ty_0, !ty_1)}, env: Env { variables: [!ty_1, !ty_0], bias: Soundness } }` failed at the following rule(s):
                              the rule "trait well formed" failed at step #2 (src/file.rs:LL:CC) because
-                               judgment `prove { goal: {Baz(!ty_1)}, assumptions: {Bar(!ty_0, !ty_1)}, env: Env { variables: [!ty_1, !ty_0], bias: Soundness }, decls: decls(222, [trait Foo <ty, ty> where {Bar(^ty0_1, ^ty0_0)}, trait Bar <ty, ty> where {Baz(^ty0_1)}, trait Baz <ty> ], [], [], [], [], [], {Bar, Baz, Foo}, {}) }` failed at the following rule(s):
+                               judgment `prove { goal: {Baz(!ty_1)}, assumptions: {Bar(!ty_0, !ty_1)}, env: Env { variables: [!ty_1, !ty_0], bias: Soundness }, decls: decls(222, [trait Foo <ty, ty> where {Bar(^ty0_1, ^ty0_0)}, trait Bar <ty, ty> where {Baz(^ty0_1)}, trait Baz <ty> ], [], [], [], [], [], [], {Bar, Baz, Foo}, {}) }` failed at the following rule(s):
                                  failed at (src/file.rs:LL:CC) because
                                    judgment `prove_wc_list { goal: {Baz(!ty_1)}, assumptions: {Bar(!ty_0, !ty_1)}, env: Env { variables: [!ty_1, !ty_0], bias: Soundness } }` failed at the following rule(s):
                                      the rule "some" failed at step #0 (src/file.rs:LL:CC) because
                                        judgment `prove_wc { goal: Baz(!ty_1), assumptions: {Bar(!ty_0, !ty_1)}, env: Env { variables: [!ty_1, !ty_0], bias: Soundness } }` failed at the following rule(s):
                                          the rule "trait implied bound" failed at step #0 (src/file.rs:LL:CC) because
                                            expression evaluated to an empty collection: `decls.trait_invariants()`"#]]
->>>>>>> 0e538344
     )
 }
 
@@ -137,20 +125,7 @@
 
             Caused by:
                 0: prove_where_clauses_well_formed([for <ty> u32 : A <^ty0_0>])
-<<<<<<< HEAD
-                1: judgment `prove_wc_list { goal: {for <ty> @ WellFormedTraitRef(A(u32, ^ty0_0))}, assumptions: {for <ty> A(u32, ^ty0_0)}, env: Env { variables: [], bias: Soundness }, decls: decls(222, [trait A <ty, ty> where {B(^ty0_1)}, trait B <ty> , trait WellFormed <ty> where {for <ty> A(u32, ^ty0_0)}], [], [], [], [], [], [], {A, B, WellFormed}, {}) }` failed at the following rule(s):
-                     the rule "some" failed at step #0 (src/file.rs:LL:CC) because
-                       judgment `prove_wc { goal: for <ty> @ WellFormedTraitRef(A(u32, ^ty0_0)), assumptions: {for <ty> A(u32, ^ty0_0)}, env: Env { variables: [], bias: Soundness }, decls: decls(222, [trait A <ty, ty> where {B(^ty0_1)}, trait B <ty> , trait WellFormed <ty> where {for <ty> A(u32, ^ty0_0)}], [], [], [], [], [], [], {A, B, WellFormed}, {}) }` failed at the following rule(s):
-                         the rule "forall" failed at step #2 (src/file.rs:LL:CC) because
-                           judgment `prove_wc { goal: @ WellFormedTraitRef(A(u32, !ty_1)), assumptions: {for <ty> A(u32, ^ty0_0)}, env: Env { variables: [!ty_1], bias: Soundness }, decls: decls(222, [trait A <ty, ty> where {B(^ty0_1)}, trait B <ty> , trait WellFormed <ty> where {for <ty> A(u32, ^ty0_0)}], [], [], [], [], [], [], {A, B, WellFormed}, {}) }` failed at the following rule(s):
-                             the rule "trait well formed" failed at step #2 (src/file.rs:LL:CC) because
-                               judgment `prove_wc_list { goal: {B(!ty_0)}, assumptions: {for <ty> A(u32, ^ty0_0)}, env: Env { variables: [!ty_0], bias: Soundness }, decls: decls(222, [trait A <ty, ty> where {B(^ty0_1)}, trait B <ty> , trait WellFormed <ty> where {for <ty> A(u32, ^ty0_0)}], [], [], [], [], [], [], {A, B, WellFormed}, {}) }` failed at the following rule(s):
-                                 the rule "some" failed at step #0 (src/file.rs:LL:CC) because
-                                   judgment `prove_wc { goal: B(!ty_0), assumptions: {for <ty> A(u32, ^ty0_0)}, env: Env { variables: [!ty_0], bias: Soundness }, decls: decls(222, [trait A <ty, ty> where {B(^ty0_1)}, trait B <ty> , trait WellFormed <ty> where {for <ty> A(u32, ^ty0_0)}], [], [], [], [], [], [], {A, B, WellFormed}, {}) }` failed at the following rule(s):
-                                     the rule "trait implied bound" failed at step #0 (src/file.rs:LL:CC) because
-                                       expression evaluated to an empty collection: `decls.trait_invariants()`"#]]
-=======
-                1: judgment `prove { goal: {for <ty> @ WellFormedTraitRef(A(u32, ^ty0_0))}, assumptions: {for <ty> A(u32, ^ty0_0)}, env: Env { variables: [], bias: Soundness }, decls: decls(222, [trait A <ty, ty> where {B(^ty0_1)}, trait B <ty> , trait WellFormed <ty> where {for <ty> A(u32, ^ty0_0)}], [], [], [], [], [], {A, B, WellFormed}, {}) }` failed at the following rule(s):
+                1: judgment `prove { goal: {for <ty> @ WellFormedTraitRef(A(u32, ^ty0_0))}, assumptions: {for <ty> A(u32, ^ty0_0)}, env: Env { variables: [], bias: Soundness }, decls: decls(222, [trait A <ty, ty> where {B(^ty0_1)}, trait B <ty> , trait WellFormed <ty> where {for <ty> A(u32, ^ty0_0)}], [], [], [], [], [], [], {A, B, WellFormed}, {}) }` failed at the following rule(s):
                      failed at (src/file.rs:LL:CC) because
                        judgment `prove_wc_list { goal: {for <ty> @ WellFormedTraitRef(A(u32, ^ty0_0))}, assumptions: {for <ty> A(u32, ^ty0_0)}, env: Env { variables: [], bias: Soundness } }` failed at the following rule(s):
                          the rule "some" failed at step #0 (src/file.rs:LL:CC) because
@@ -158,14 +133,13 @@
                              the rule "forall" failed at step #2 (src/file.rs:LL:CC) because
                                judgment `prove_wc { goal: @ WellFormedTraitRef(A(u32, !ty_1)), assumptions: {for <ty> A(u32, ^ty0_0)}, env: Env { variables: [!ty_1], bias: Soundness } }` failed at the following rule(s):
                                  the rule "trait well formed" failed at step #2 (src/file.rs:LL:CC) because
-                                   judgment `prove { goal: {B(!ty_0)}, assumptions: {for <ty> A(u32, ^ty0_0)}, env: Env { variables: [!ty_0], bias: Soundness }, decls: decls(222, [trait A <ty, ty> where {B(^ty0_1)}, trait B <ty> , trait WellFormed <ty> where {for <ty> A(u32, ^ty0_0)}], [], [], [], [], [], {A, B, WellFormed}, {}) }` failed at the following rule(s):
+                                   judgment `prove { goal: {B(!ty_0)}, assumptions: {for <ty> A(u32, ^ty0_0)}, env: Env { variables: [!ty_0], bias: Soundness }, decls: decls(222, [trait A <ty, ty> where {B(^ty0_1)}, trait B <ty> , trait WellFormed <ty> where {for <ty> A(u32, ^ty0_0)}], [], [], [], [], [], [], {A, B, WellFormed}, {}) }` failed at the following rule(s):
                                      failed at (src/file.rs:LL:CC) because
                                        judgment `prove_wc_list { goal: {B(!ty_0)}, assumptions: {for <ty> A(u32, ^ty0_0)}, env: Env { variables: [!ty_0], bias: Soundness } }` failed at the following rule(s):
                                          the rule "some" failed at step #0 (src/file.rs:LL:CC) because
                                            judgment `prove_wc { goal: B(!ty_0), assumptions: {for <ty> A(u32, ^ty0_0)}, env: Env { variables: [!ty_0], bias: Soundness } }` failed at the following rule(s):
                                              the rule "trait implied bound" failed at step #0 (src/file.rs:LL:CC) because
                                                expression evaluated to an empty collection: `decls.trait_invariants()`"#]]
->>>>>>> 0e538344
     )
 }
 
