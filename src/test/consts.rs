--- conflicted
+++ resolved
@@ -18,28 +18,7 @@
 
             Caused by:
                 0: prove_where_clauses_well_formed([type_of_const value(0, bool) is u32])
-<<<<<<< HEAD
-                1: judgment `prove_wc_list { goal: {u32 = bool, @ wf(u32), @ wf(const value(0, bool))}, assumptions: {@ ConstHasType(value(0, bool) , u32)}, env: Env { variables: [], bias: Soundness }, decls: decls(222, [trait Foo <ty> where {@ ConstHasType(value(0, bool) , u32)}], [], [], [], [], [], [], {Foo}, {}) }` failed at the following rule(s):
-                     the rule "some" failed at step #0 (src/file.rs:LL:CC) because
-                       judgment `prove_wc { goal: u32 = bool, assumptions: {@ ConstHasType(value(0, bool) , u32)}, env: Env { variables: [], bias: Soundness }, decls: decls(222, [trait Foo <ty> where {@ ConstHasType(value(0, bool) , u32)}], [], [], [], [], [], [], {Foo}, {}) }` failed at the following rule(s):
-                         the rule "assumption - relation" failed at step #1 (src/file.rs:LL:CC) because
-                           judgment had no applicable rules: `prove_via { goal: u32 = bool, via: @ ConstHasType(value(0, bool) , u32), assumptions: {@ ConstHasType(value(0, bool) , u32)}, env: Env { variables: [], bias: Soundness }, decls: decls(222, [trait Foo <ty> where {@ ConstHasType(value(0, bool) , u32)}], [], [], [], [], [], [], {Foo}, {}) }`
-                         the rule "eq" failed at step #0 (src/file.rs:LL:CC) because
-                           judgment `prove_eq { a: u32, b: bool, assumptions: {@ ConstHasType(value(0, bool) , u32)}, env: Env { variables: [], bias: Soundness }, decls: decls(222, [trait Foo <ty> where {@ ConstHasType(value(0, bool) , u32)}], [], [], [], [], [], [], {Foo}, {}) }` failed at the following rule(s):
-                             the rule "normalize-l" failed at step #0 (src/file.rs:LL:CC) because
-                               judgment `prove_normalize { p: u32, assumptions: {@ ConstHasType(value(0, bool) , u32)}, env: Env { variables: [], bias: Soundness }, decls: decls(222, [trait Foo <ty> where {@ ConstHasType(value(0, bool) , u32)}], [], [], [], [], [], [], {Foo}, {}) }` failed at the following rule(s):
-                                 the rule "normalize-via-assumption" failed at step #1 (src/file.rs:LL:CC) because
-                                   judgment had no applicable rules: `prove_normalize_via { goal: u32, via: @ ConstHasType(value(0, bool) , u32), assumptions: {@ ConstHasType(value(0, bool) , u32)}, env: Env { variables: [], bias: Soundness }, decls: decls(222, [trait Foo <ty> where {@ ConstHasType(value(0, bool) , u32)}], [], [], [], [], [], [], {Foo}, {}) }`
-                             the rule "symmetric" failed at step #0 (src/file.rs:LL:CC) because
-                               judgment `prove_eq { a: bool, b: u32, assumptions: {@ ConstHasType(value(0, bool) , u32)}, env: Env { variables: [], bias: Soundness }, decls: decls(222, [trait Foo <ty> where {@ ConstHasType(value(0, bool) , u32)}], [], [], [], [], [], [], {Foo}, {}) }` failed at the following rule(s):
-                                 the rule "normalize-l" failed at step #0 (src/file.rs:LL:CC) because
-                                   judgment `prove_normalize { p: bool, assumptions: {@ ConstHasType(value(0, bool) , u32)}, env: Env { variables: [], bias: Soundness }, decls: decls(222, [trait Foo <ty> where {@ ConstHasType(value(0, bool) , u32)}], [], [], [], [], [], [], {Foo}, {}) }` failed at the following rule(s):
-                                     the rule "normalize-via-assumption" failed at step #1 (src/file.rs:LL:CC) because
-                                       judgment had no applicable rules: `prove_normalize_via { goal: bool, via: @ ConstHasType(value(0, bool) , u32), assumptions: {@ ConstHasType(value(0, bool) , u32)}, env: Env { variables: [], bias: Soundness }, decls: decls(222, [trait Foo <ty> where {@ ConstHasType(value(0, bool) , u32)}], [], [], [], [], [], [], {Foo}, {}) }`
-                                 the rule "symmetric" failed at step #0 (src/file.rs:LL:CC) because
-                                   cyclic proof attempt: `prove_eq { a: u32, b: bool, assumptions: {@ ConstHasType(value(0, bool) , u32)}, env: Env { variables: [], bias: Soundness }, decls: decls(222, [trait Foo <ty> where {@ ConstHasType(value(0, bool) , u32)}], [], [], [], [], [], [], {Foo}, {}) }`"#]]
-=======
-                1: judgment `prove { goal: {u32 = bool, @ wf(u32), @ wf(const value(0, bool))}, assumptions: {@ ConstHasType(value(0, bool) , u32)}, env: Env { variables: [], bias: Soundness }, decls: decls(222, [trait Foo <ty> where {@ ConstHasType(value(0, bool) , u32)}], [], [], [], [], [], {Foo}, {}) }` failed at the following rule(s):
+                1: judgment `prove { goal: {u32 = bool, @ wf(u32), @ wf(const value(0, bool))}, assumptions: {@ ConstHasType(value(0, bool) , u32)}, env: Env { variables: [], bias: Soundness }, decls: decls(222, [trait Foo <ty> where {@ ConstHasType(value(0, bool) , u32)}], [], [], [], [], [], [], {Foo}, {}) }` failed at the following rule(s):
                      failed at (src/file.rs:LL:CC) because
                        judgment `prove_wc_list { goal: {u32 = bool, @ wf(u32), @ wf(const value(0, bool))}, assumptions: {@ ConstHasType(value(0, bool) , u32)}, env: Env { variables: [], bias: Soundness } }` failed at the following rule(s):
                          the rule "some" failed at step #0 (src/file.rs:LL:CC) because
@@ -60,7 +39,6 @@
                                            judgment had no applicable rules: `prove_normalize_via { goal: bool, via: @ ConstHasType(value(0, bool) , u32), assumptions: {@ ConstHasType(value(0, bool) , u32)}, env: Env { variables: [], bias: Soundness } }`
                                      the rule "symmetric" failed at step #0 (src/file.rs:LL:CC) because
                                        cyclic proof attempt: `prove_eq { a: u32, b: bool, assumptions: {@ ConstHasType(value(0, bool) , u32)}, env: Env { variables: [], bias: Soundness } }`"#]]
->>>>>>> 0e538344
     )
 }
 
@@ -98,21 +76,13 @@
             check_trait_impl(impl Foo <const value(42, u32)> for u32 { })
 
             Caused by:
-<<<<<<< HEAD
-                judgment `prove_wc_list { goal: {Foo(u32, const value(42, u32))}, assumptions: {}, env: Env { variables: [], bias: Soundness }, decls: decls(222, [trait Foo <ty, const> where {@ ConstHasType(^const0_1 , bool)}], [impl Foo(u32, const value(42, u32))], [], [], [], [], [], {Foo}, {}) }` failed at the following rule(s):
-                  the rule "some" failed at step #0 (src/file.rs:LL:CC) because
-                    judgment `prove_wc { goal: Foo(u32, const value(42, u32)), assumptions: {}, env: Env { variables: [], bias: Soundness }, decls: decls(222, [trait Foo <ty, const> where {@ ConstHasType(^const0_1 , bool)}], [impl Foo(u32, const value(42, u32))], [], [], [], [], [], {Foo}, {}) }` failed at the following rule(s):
-                      the rule "trait implied bound" failed at step #0 (src/file.rs:LL:CC) because
-                        expression evaluated to an empty collection: `decls.trait_invariants()`"#]]
-=======
-                judgment `prove { goal: {Foo(u32, const value(42, u32))}, assumptions: {}, env: Env { variables: [], bias: Soundness }, decls: decls(222, [trait Foo <ty, const> where {@ ConstHasType(^const0_1 , bool)}], [impl Foo(u32, const value(42, u32))], [], [], [], [], {Foo}, {}) }` failed at the following rule(s):
+                judgment `prove { goal: {Foo(u32, const value(42, u32))}, assumptions: {}, env: Env { variables: [], bias: Soundness }, decls: decls(222, [trait Foo <ty, const> where {@ ConstHasType(^const0_1 , bool)}], [impl Foo(u32, const value(42, u32))], [], [], [], [], [], {Foo}, {}) }` failed at the following rule(s):
                   failed at (src/file.rs:LL:CC) because
                     judgment `prove_wc_list { goal: {Foo(u32, const value(42, u32))}, assumptions: {}, env: Env { variables: [], bias: Soundness } }` failed at the following rule(s):
                       the rule "some" failed at step #0 (src/file.rs:LL:CC) because
                         judgment `prove_wc { goal: Foo(u32, const value(42, u32)), assumptions: {}, env: Env { variables: [], bias: Soundness } }` failed at the following rule(s):
                           the rule "trait implied bound" failed at step #0 (src/file.rs:LL:CC) because
                             expression evaluated to an empty collection: `decls.trait_invariants()`"#]]
->>>>>>> 0e538344
     )
 }
 
@@ -165,22 +135,7 @@
             check_trait_impl(impl <const> Foo <const ^const0_0> for u32 where type_of_const ^const0_0 is u32 { })
 
             Caused by:
-<<<<<<< HEAD
-                judgment `prove_wc_list { goal: {Foo(u32, const !const_0)}, assumptions: {@ ConstHasType(!const_0 , u32)}, env: Env { variables: [!const_0], bias: Soundness }, decls: decls(222, [trait Foo <ty, const> where {@ ConstHasType(^const0_1 , bool)}], [impl <const> Foo(u32, const ^const0_0) where {@ ConstHasType(^const0_0 , u32)}], [], [], [], [], [], {Foo}, {}) }` failed at the following rule(s):
-                  the rule "some" failed at step #0 (src/file.rs:LL:CC) because
-                    judgment `prove_wc { goal: Foo(u32, const !const_0), assumptions: {@ ConstHasType(!const_0 , u32)}, env: Env { variables: [!const_0], bias: Soundness }, decls: decls(222, [trait Foo <ty, const> where {@ ConstHasType(^const0_1 , bool)}], [impl <const> Foo(u32, const ^const0_0) where {@ ConstHasType(^const0_0 , u32)}], [], [], [], [], [], {Foo}, {}) }` failed at the following rule(s):
-                      the rule "positive impl" failed at step #7 (src/file.rs:LL:CC) because
-                        judgment `prove_after { constraints: Constraints { env: Env { variables: [!const_0, ?const_1], bias: Soundness }, known_true: true, substitution: {?const_1 => const !const_0} }, goal: {@ ConstHasType(?const_1 , bool)}, assumptions: {@ ConstHasType(!const_0 , u32)}, decls: decls(222, [trait Foo <ty, const> where {@ ConstHasType(^const0_1 , bool)}], [impl <const> Foo(u32, const ^const0_0) where {@ ConstHasType(^const0_0 , u32)}], [], [], [], [], [], {Foo}, {}) }` failed at the following rule(s):
-                          the rule "prove_after" failed at step #1 (src/file.rs:LL:CC) because
-                            judgment `prove_wc_list { goal: {@ ConstHasType(!const_0 , bool)}, assumptions: {@ ConstHasType(!const_0 , u32)}, env: Env { variables: [!const_0], bias: Soundness }, decls: decls(222, [trait Foo <ty, const> where {@ ConstHasType(^const0_1 , bool)}], [impl <const> Foo(u32, const ^const0_0) where {@ ConstHasType(^const0_0 , u32)}], [], [], [], [], [], {Foo}, {}) }` failed at the following rule(s):
-                              the rule "some" failed at step #0 (src/file.rs:LL:CC) because
-                                judgment `prove_wc { goal: @ ConstHasType(!const_0 , bool), assumptions: {@ ConstHasType(!const_0 , u32)}, env: Env { variables: [!const_0], bias: Soundness }, decls: decls(222, [trait Foo <ty, const> where {@ ConstHasType(^const0_1 , bool)}], [impl <const> Foo(u32, const ^const0_0) where {@ ConstHasType(^const0_0 , u32)}], [], [], [], [], [], {Foo}, {}) }` failed at the following rule(s):
-                                  the rule "const has ty" failed at step #0 (src/file.rs:LL:CC) because
-                                    pattern `Some((_, const_ty))` did not match value `None`
-                      the rule "trait implied bound" failed at step #0 (src/file.rs:LL:CC) because
-                        expression evaluated to an empty collection: `decls.trait_invariants()`"#]]
-=======
-                judgment `prove { goal: {Foo(u32, const !const_0)}, assumptions: {@ ConstHasType(!const_0 , u32)}, env: Env { variables: [!const_0], bias: Soundness }, decls: decls(222, [trait Foo <ty, const> where {@ ConstHasType(^const0_1 , bool)}], [impl <const> Foo(u32, const ^const0_0) where {@ ConstHasType(^const0_0 , u32)}], [], [], [], [], {Foo}, {}) }` failed at the following rule(s):
+                judgment `prove { goal: {Foo(u32, const !const_0)}, assumptions: {@ ConstHasType(!const_0 , u32)}, env: Env { variables: [!const_0], bias: Soundness }, decls: decls(222, [trait Foo <ty, const> where {@ ConstHasType(^const0_1 , bool)}], [impl <const> Foo(u32, const ^const0_0) where {@ ConstHasType(^const0_0 , u32)}], [], [], [], [], [], {Foo}, {}) }` failed at the following rule(s):
                   failed at (src/file.rs:LL:CC) because
                     judgment `prove_wc_list { goal: {Foo(u32, const !const_0)}, assumptions: {@ ConstHasType(!const_0 , u32)}, env: Env { variables: [!const_0], bias: Soundness } }` failed at the following rule(s):
                       the rule "some" failed at step #0 (src/file.rs:LL:CC) because
@@ -188,7 +143,7 @@
                           the rule "positive impl" failed at step #7 (src/file.rs:LL:CC) because
                             judgment `prove_after { constraints: Constraints { env: Env { variables: [!const_0, ?const_1], bias: Soundness }, known_true: true, substitution: {?const_1 => const !const_0} }, goal: {@ ConstHasType(?const_1 , bool)}, assumptions: {@ ConstHasType(!const_0 , u32)} }` failed at the following rule(s):
                               the rule "prove_after" failed at step #1 (src/file.rs:LL:CC) because
-                                judgment `prove { goal: {@ ConstHasType(!const_0 , bool)}, assumptions: {@ ConstHasType(!const_0 , u32)}, env: Env { variables: [!const_0], bias: Soundness }, decls: decls(222, [trait Foo <ty, const> where {@ ConstHasType(^const0_1 , bool)}], [impl <const> Foo(u32, const ^const0_0) where {@ ConstHasType(^const0_0 , u32)}], [], [], [], [], {Foo}, {}) }` failed at the following rule(s):
+                                judgment `prove { goal: {@ ConstHasType(!const_0 , bool)}, assumptions: {@ ConstHasType(!const_0 , u32)}, env: Env { variables: [!const_0], bias: Soundness }, decls: decls(222, [trait Foo <ty, const> where {@ ConstHasType(^const0_1 , bool)}], [impl <const> Foo(u32, const ^const0_0) where {@ ConstHasType(^const0_0 , u32)}], [], [], [], [], [], {Foo}, {}) }` failed at the following rule(s):
                                   failed at (src/file.rs:LL:CC) because
                                     judgment `prove_wc_list { goal: {@ ConstHasType(!const_0 , bool)}, assumptions: {@ ConstHasType(!const_0 , u32)}, env: Env { variables: [!const_0], bias: Soundness } }` failed at the following rule(s):
                                       the rule "some" failed at step #0 (src/file.rs:LL:CC) because
@@ -197,7 +152,6 @@
                                             pattern `Some((_, const_ty))` did not match value `None`
                           the rule "trait implied bound" failed at step #0 (src/file.rs:LL:CC) because
                             expression evaluated to an empty collection: `decls.trait_invariants()`"#]]
->>>>>>> 0e538344
     )
 }
 
