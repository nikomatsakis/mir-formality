--- conflicted
+++ resolved
@@ -71,20 +71,23 @@
         [ /* TODO */ ]
 
         expect_test::expect![[r#"
-<<<<<<< HEAD
-            judgment `prove_wc_list { goal: {@ wf(fn foo<u32>)}, assumptions: {}, env: Env { variables: [], bias: Soundness }, decls: decls(222, [trait Foo <ty> ], [], [], [], [], [], [fn foo <ty> ([]) -> ^ty0_0 where {Foo(^ty0_0)}, fn bar ([fn foo<u32>]) -> ()], {Foo}, {}) }` failed at the following rule(s):
-              the rule "some" failed at step #0 (src/file.rs:LL:CC) because
-                judgment `prove_wc { goal: @ wf(fn foo<u32>), assumptions: {}, env: Env { variables: [], bias: Soundness }, decls: decls(222, [trait Foo <ty> ], [], [], [], [], [], [fn foo <ty> ([]) -> ^ty0_0 where {Foo(^ty0_0)}, fn bar ([fn foo<u32>]) -> ()], {Foo}, {}) }` failed at the following rule(s):
-                  the rule "parameter well formed" failed at step #0 (src/file.rs:LL:CC) because
-                    judgment `prove_wf { goal: fn foo<u32>, assumptions: {}, env: Env { variables: [], bias: Soundness }, decls: decls(222, [trait Foo <ty> ], [], [], [], [], [], [fn foo <ty> ([]) -> ^ty0_0 where {Foo(^ty0_0)}, fn bar ([fn foo<u32>]) -> ()], {Foo}, {}) }` failed at the following rule(s):
-                      the rule "fn-defs" failed at step #3 (src/file.rs:LL:CC) because
-                        judgment `prove_after { constraints: Constraints { env: Env { variables: [], bias: Soundness }, known_true: true, substitution: {} }, goal: {Foo(u32)}, assumptions: {}, decls: decls(222, [trait Foo <ty> ], [], [], [], [], [], [fn foo <ty> ([]) -> ^ty0_0 where {Foo(^ty0_0)}, fn bar ([fn foo<u32>]) -> ()], {Foo}, {}) }` failed at the following rule(s):
-                          the rule "prove_after" failed at step #1 (src/file.rs:LL:CC) because
-                            judgment `prove_wc_list { goal: {Foo(u32)}, assumptions: {}, env: Env { variables: [], bias: Soundness }, decls: decls(222, [trait Foo <ty> ], [], [], [], [], [], [fn foo <ty> ([]) -> ^ty0_0 where {Foo(^ty0_0)}, fn bar ([fn foo<u32>]) -> ()], {Foo}, {}) }` failed at the following rule(s):
-                              the rule "some" failed at step #0 (src/file.rs:LL:CC) because
-                                judgment `prove_wc { goal: Foo(u32), assumptions: {}, env: Env { variables: [], bias: Soundness }, decls: decls(222, [trait Foo <ty> ], [], [], [], [], [], [fn foo <ty> ([]) -> ^ty0_0 where {Foo(^ty0_0)}, fn bar ([fn foo<u32>]) -> ()], {Foo}, {}) }` failed at the following rule(s):
-                                  the rule "trait implied bound" failed at step #0 (src/file.rs:LL:CC) because
-                                    expression evaluated to an empty collection: `decls.trait_invariants()`"#]]
+            judgment `prove { goal: {@ wf(fn foo<u32>)}, assumptions: {}, env: Env { variables: [], bias: Soundness }, decls: decls(222, [trait Foo <ty> ], [], [], [], [], [], [fn foo <ty> ([]) -> ^ty0_0 where {Foo(^ty0_0)}, fn bar ([fn foo<u32>]) -> ()], {Foo}, {}) }` failed at the following rule(s):
+              failed at (src/file.rs:LL:CC) because
+                judgment `prove_wc_list { goal: {@ wf(fn foo<u32>)}, assumptions: {}, env: Env { variables: [], bias: Soundness } }` failed at the following rule(s):
+                  the rule "some" failed at step #0 (src/file.rs:LL:CC) because
+                    judgment `prove_wc { goal: @ wf(fn foo<u32>), assumptions: {}, env: Env { variables: [], bias: Soundness } }` failed at the following rule(s):
+                      the rule "parameter well formed" failed at step #0 (src/file.rs:LL:CC) because
+                        judgment `prove_wf { goal: fn foo<u32>, assumptions: {}, env: Env { variables: [], bias: Soundness } }` failed at the following rule(s):
+                          the rule "fn-defs" failed at step #3 (src/file.rs:LL:CC) because
+                            judgment `prove_after { constraints: Constraints { env: Env { variables: [], bias: Soundness }, known_true: true, substitution: {} }, goal: {Foo(u32)}, assumptions: {} }` failed at the following rule(s):
+                              the rule "prove_after" failed at step #1 (src/file.rs:LL:CC) because
+                                judgment `prove { goal: {Foo(u32)}, assumptions: {}, env: Env { variables: [], bias: Soundness }, decls: decls(222, [trait Foo <ty> ], [], [], [], [], [], [fn foo <ty> ([]) -> ^ty0_0 where {Foo(^ty0_0)}, fn bar ([fn foo<u32>]) -> ()], {Foo}, {}) }` failed at the following rule(s):
+                                  failed at (src/file.rs:LL:CC) because
+                                    judgment `prove_wc_list { goal: {Foo(u32)}, assumptions: {}, env: Env { variables: [], bias: Soundness } }` failed at the following rule(s):
+                                      the rule "some" failed at step #0 (src/file.rs:LL:CC) because
+                                        judgment `prove_wc { goal: Foo(u32), assumptions: {}, env: Env { variables: [], bias: Soundness } }` failed at the following rule(s):
+                                          the rule "trait implied bound" failed at step #0 (src/file.rs:LL:CC) because
+                                            expression evaluated to an empty collection: `decls.trait_invariants()`"#]]
     )
 }
 
@@ -102,29 +105,24 @@
         [ r#"the rule "fn-ptr" failed"#, ]
 
         expect_test::expect![[r#"
-            judgment `prove_wc_list { goal: {@ wf(fn(baz<!ty_0>) -> ())}, assumptions: {}, env: Env { variables: [!ty_0], bias: Soundness }, decls: decls(222, [trait Foo <ty> ], [], [], [], [], [adt baz <ty> where {Foo(^ty0_0)}], [fn foo <ty> ([fn(baz<^ty0_0>) -> ()]) -> ()], {Foo}, {baz}) }` failed at the following rule(s):
-              the rule "some" failed at step #0 (src/file.rs:LL:CC) because
-                judgment `prove_wc { goal: @ wf(fn(baz<!ty_0>) -> ()), assumptions: {}, env: Env { variables: [!ty_0], bias: Soundness }, decls: decls(222, [trait Foo <ty> ], [], [], [], [], [adt baz <ty> where {Foo(^ty0_0)}], [fn foo <ty> ([fn(baz<^ty0_0>) -> ()]) -> ()], {Foo}, {baz}) }` failed at the following rule(s):
-                  the rule "parameter well formed" failed at step #0 (src/file.rs:LL:CC) because
-                    judgment `prove_wf { goal: fn(baz<!ty_0>) -> (), assumptions: {}, env: Env { variables: [!ty_0], bias: Soundness }, decls: decls(222, [trait Foo <ty> ], [], [], [], [], [adt baz <ty> where {Foo(^ty0_0)}], [fn foo <ty> ([fn(baz<^ty0_0>) -> ()]) -> ()], {Foo}, {baz}) }` failed at the following rule(s):
-                      the rule "fn-ptr" failed at step #0 (src/file.rs:LL:CC) because
-                        judgment `prove_wf { goal: baz<!ty_0>, assumptions: {}, env: Env { variables: [!ty_0], bias: Soundness }, decls: decls(222, [trait Foo <ty> ], [], [], [], [], [adt baz <ty> where {Foo(^ty0_0)}], [fn foo <ty> ([fn(baz<^ty0_0>) -> ()]) -> ()], {Foo}, {baz}) }` failed at the following rule(s):
-                          the rule "ADT" failed at step #3 (src/file.rs:LL:CC) because
-                            judgment `prove_after { constraints: Constraints { env: Env { variables: [!ty_0], bias: Soundness }, known_true: true, substitution: {} }, goal: {Foo(!ty_0)}, assumptions: {}, decls: decls(222, [trait Foo <ty> ], [], [], [], [], [adt baz <ty> where {Foo(^ty0_0)}], [fn foo <ty> ([fn(baz<^ty0_0>) -> ()]) -> ()], {Foo}, {baz}) }` failed at the following rule(s):
-                              the rule "prove_after" failed at step #1 (src/file.rs:LL:CC) because
-                                judgment `prove_wc_list { goal: {Foo(!ty_0)}, assumptions: {}, env: Env { variables: [!ty_0], bias: Soundness }, decls: decls(222, [trait Foo <ty> ], [], [], [], [], [adt baz <ty> where {Foo(^ty0_0)}], [fn foo <ty> ([fn(baz<^ty0_0>) -> ()]) -> ()], {Foo}, {baz}) }` failed at the following rule(s):
-                                  the rule "some" failed at step #0 (src/file.rs:LL:CC) because
-                                    judgment `prove_wc { goal: Foo(!ty_0), assumptions: {}, env: Env { variables: [!ty_0], bias: Soundness }, decls: decls(222, [trait Foo <ty> ], [], [], [], [], [adt baz <ty> where {Foo(^ty0_0)}], [fn foo <ty> ([fn(baz<^ty0_0>) -> ()]) -> ()], {Foo}, {baz}) }` failed at the following rule(s):
-                                      the rule "trait implied bound" failed at step #0 (src/file.rs:LL:CC) because
-                                        expression evaluated to an empty collection: `decls.trait_invariants()`"#]]
-=======
-            judgment `prove { goal: {@ wf(&!lt_0 !ty_1)}, assumptions: {}, env: Env { variables: [!lt_0, !ty_1], bias: Soundness }, decls: decls(222, [], [], [], [], [], [], {}, {}) }` failed at the following rule(s):
+            judgment `prove { goal: {@ wf(fn(baz<!ty_0>) -> ())}, assumptions: {}, env: Env { variables: [!ty_0], bias: Soundness }, decls: decls(222, [trait Foo <ty> ], [], [], [], [], [adt baz <ty> where {Foo(^ty0_0)}], [fn foo <ty> ([fn(baz<^ty0_0>) -> ()]) -> ()], {Foo}, {baz}) }` failed at the following rule(s):
               failed at (src/file.rs:LL:CC) because
-                judgment `prove_wc_list { goal: {@ wf(&!lt_0 !ty_1)}, assumptions: {}, env: Env { variables: [!lt_0, !ty_1], bias: Soundness } }` failed at the following rule(s):
+                judgment `prove_wc_list { goal: {@ wf(fn(baz<!ty_0>) -> ())}, assumptions: {}, env: Env { variables: [!ty_0], bias: Soundness } }` failed at the following rule(s):
                   the rule "some" failed at step #0 (src/file.rs:LL:CC) because
-                    judgment `prove_wc { goal: @ wf(&!lt_0 !ty_1), assumptions: {}, env: Env { variables: [!lt_0, !ty_1], bias: Soundness } }` failed at the following rule(s):
+                    judgment `prove_wc { goal: @ wf(fn(baz<!ty_0>) -> ()), assumptions: {}, env: Env { variables: [!ty_0], bias: Soundness } }` failed at the following rule(s):
                       the rule "parameter well formed" failed at step #0 (src/file.rs:LL:CC) because
-                        judgment had no applicable rules: `prove_wf { goal: &!lt_0 !ty_1, assumptions: {}, env: Env { variables: [!lt_0, !ty_1], bias: Soundness } }`"#]]
->>>>>>> 0e538344
+                        judgment `prove_wf { goal: fn(baz<!ty_0>) -> (), assumptions: {}, env: Env { variables: [!ty_0], bias: Soundness } }` failed at the following rule(s):
+                          the rule "fn-ptr" failed at step #0 (src/file.rs:LL:CC) because
+                            judgment `prove_wf { goal: baz<!ty_0>, assumptions: {}, env: Env { variables: [!ty_0], bias: Soundness } }` failed at the following rule(s):
+                              the rule "ADT" failed at step #3 (src/file.rs:LL:CC) because
+                                judgment `prove_after { constraints: Constraints { env: Env { variables: [!ty_0], bias: Soundness }, known_true: true, substitution: {} }, goal: {Foo(!ty_0)}, assumptions: {} }` failed at the following rule(s):
+                                  the rule "prove_after" failed at step #1 (src/file.rs:LL:CC) because
+                                    judgment `prove { goal: {Foo(!ty_0)}, assumptions: {}, env: Env { variables: [!ty_0], bias: Soundness }, decls: decls(222, [trait Foo <ty> ], [], [], [], [], [adt baz <ty> where {Foo(^ty0_0)}], [fn foo <ty> ([fn(baz<^ty0_0>) -> ()]) -> ()], {Foo}, {baz}) }` failed at the following rule(s):
+                                      failed at (src/file.rs:LL:CC) because
+                                        judgment `prove_wc_list { goal: {Foo(!ty_0)}, assumptions: {}, env: Env { variables: [!ty_0], bias: Soundness } }` failed at the following rule(s):
+                                          the rule "some" failed at step #0 (src/file.rs:LL:CC) because
+                                            judgment `prove_wc { goal: Foo(!ty_0), assumptions: {}, env: Env { variables: [!ty_0], bias: Soundness } }` failed at the following rule(s):
+                                              the rule "trait implied bound" failed at step #0 (src/file.rs:LL:CC) because
+                                                expression evaluated to an empty collection: `decls.trait_invariants()`"#]]
     )
 }