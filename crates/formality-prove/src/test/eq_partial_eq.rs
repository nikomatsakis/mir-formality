--- conflicted
+++ resolved
@@ -44,20 +44,7 @@
     prove(decls(), (), (), goal)
     .assert_err(
     expect![[r#"
-<<<<<<< HEAD
-        judgment `prove_wc_list { goal: {for <ty> if {PartialEq(^ty0_0)} Eq(^ty0_0)}, assumptions: {}, env: Env { variables: [], bias: Soundness }, decls: decls(222, [trait Eq <ty> where {PartialEq(^ty0_0)}, trait PartialEq <ty> ], [], [], [], [], [], [], {}, {}) }` failed at the following rule(s):
-          the rule "some" failed at step #0 (src/file.rs:LL:CC) because
-            judgment `prove_wc { goal: for <ty> if {PartialEq(^ty0_0)} Eq(^ty0_0), assumptions: {}, env: Env { variables: [], bias: Soundness }, decls: decls(222, [trait Eq <ty> where {PartialEq(^ty0_0)}, trait PartialEq <ty> ], [], [], [], [], [], [], {}, {}) }` failed at the following rule(s):
-              the rule "forall" failed at step #2 (src/file.rs:LL:CC) because
-                judgment `prove_wc { goal: if {PartialEq(!ty_1)} Eq(!ty_1), assumptions: {}, env: Env { variables: [!ty_1], bias: Soundness }, decls: decls(222, [trait Eq <ty> where {PartialEq(^ty0_0)}, trait PartialEq <ty> ], [], [], [], [], [], [], {}, {}) }` failed at the following rule(s):
-                  the rule "implies" failed at step #0 (src/file.rs:LL:CC) because
-                    judgment `prove_wc { goal: Eq(!ty_1), assumptions: {PartialEq(!ty_1)}, env: Env { variables: [!ty_1], bias: Soundness }, decls: decls(222, [trait Eq <ty> where {PartialEq(^ty0_0)}, trait PartialEq <ty> ], [], [], [], [], [], [], {}, {}) }` failed at the following rule(s):
-                      the rule "assumption - predicate" failed at step #1 (src/file.rs:LL:CC) because
-                        judgment had no applicable rules: `prove_via { goal: Eq(!ty_1), via: PartialEq(!ty_1), assumptions: {PartialEq(!ty_1)}, env: Env { variables: [!ty_1], bias: Soundness }, decls: decls(222, [trait Eq <ty> where {PartialEq(^ty0_0)}, trait PartialEq <ty> ], [], [], [], [], [], [], {}, {}) }`
-                      the rule "trait implied bound" failed at step #3 (src/file.rs:LL:CC) because
-                        judgment had no applicable rules: `prove_via { goal: Eq(!ty_1), via: PartialEq(?ty_2), assumptions: {PartialEq(!ty_1)}, env: Env { variables: [!ty_1, ?ty_2], bias: Soundness }, decls: decls(222, [trait Eq <ty> where {PartialEq(^ty0_0)}, trait PartialEq <ty> ], [], [], [], [], [], [], {}, {}) }`"#]]);
-=======
-        judgment `prove { goal: {for <ty> if {PartialEq(^ty0_0)} Eq(^ty0_0)}, assumptions: {}, env: Env { variables: [], bias: Soundness }, decls: decls(222, [trait Eq <ty> where {PartialEq(^ty0_0)}, trait PartialEq <ty> ], [], [], [], [], [], {}, {}) }` failed at the following rule(s):
+        judgment `prove { goal: {for <ty> if {PartialEq(^ty0_0)} Eq(^ty0_0)}, assumptions: {}, env: Env { variables: [], bias: Soundness }, decls: decls(222, [trait Eq <ty> where {PartialEq(^ty0_0)}, trait PartialEq <ty> ], [], [], [], [], [], [], {}, {}) }` failed at the following rule(s):
           failed at (src/file.rs:LL:CC) because
             judgment `prove_wc_list { goal: {for <ty> if {PartialEq(^ty0_0)} Eq(^ty0_0)}, assumptions: {}, env: Env { variables: [], bias: Soundness } }` failed at the following rule(s):
               the rule "some" failed at step #0 (src/file.rs:LL:CC) because
@@ -70,7 +57,6 @@
                             judgment had no applicable rules: `prove_via { goal: Eq(!ty_1), via: PartialEq(!ty_1), assumptions: {PartialEq(!ty_1)}, env: Env { variables: [!ty_1], bias: Soundness } }`
                           the rule "trait implied bound" failed at step #3 (src/file.rs:LL:CC) because
                             judgment had no applicable rules: `prove_via { goal: Eq(!ty_1), via: PartialEq(?ty_2), assumptions: {PartialEq(!ty_1)}, env: Env { variables: [!ty_1, ?ty_2], bias: Soundness } }`"#]]);
->>>>>>> 0e538344
 }
 
 #[test]
@@ -79,48 +65,7 @@
     prove(decls(), (), (), goal)
     .assert_err(
     expect![[r#"
-<<<<<<< HEAD
-        judgment `prove_wc_list { goal: {for <ty, ty> if {Eq(^ty0_0)} PartialEq(^ty0_1)}, assumptions: {}, env: Env { variables: [], bias: Soundness }, decls: decls(222, [trait Eq <ty> where {PartialEq(^ty0_0)}, trait PartialEq <ty> ], [], [], [], [], [], [], {}, {}) }` failed at the following rule(s):
-          the rule "some" failed at step #0 (src/file.rs:LL:CC) because
-            judgment `prove_wc { goal: for <ty, ty> if {Eq(^ty0_0)} PartialEq(^ty0_1), assumptions: {}, env: Env { variables: [], bias: Soundness }, decls: decls(222, [trait Eq <ty> where {PartialEq(^ty0_0)}, trait PartialEq <ty> ], [], [], [], [], [], [], {}, {}) }` failed at the following rule(s):
-              the rule "forall" failed at step #2 (src/file.rs:LL:CC) because
-                judgment `prove_wc { goal: if {Eq(!ty_1)} PartialEq(!ty_2), assumptions: {}, env: Env { variables: [!ty_1, !ty_2], bias: Soundness }, decls: decls(222, [trait Eq <ty> where {PartialEq(^ty0_0)}, trait PartialEq <ty> ], [], [], [], [], [], [], {}, {}) }` failed at the following rule(s):
-                  the rule "implies" failed at step #0 (src/file.rs:LL:CC) because
-                    judgment `prove_wc { goal: PartialEq(!ty_2), assumptions: {Eq(!ty_1)}, env: Env { variables: [!ty_1, !ty_2], bias: Soundness }, decls: decls(222, [trait Eq <ty> where {PartialEq(^ty0_0)}, trait PartialEq <ty> ], [], [], [], [], [], [], {}, {}) }` failed at the following rule(s):
-                      the rule "assumption - predicate" failed at step #1 (src/file.rs:LL:CC) because
-                        judgment had no applicable rules: `prove_via { goal: PartialEq(!ty_2), via: Eq(!ty_1), assumptions: {Eq(!ty_1)}, env: Env { variables: [!ty_1, !ty_2], bias: Soundness }, decls: decls(222, [trait Eq <ty> where {PartialEq(^ty0_0)}, trait PartialEq <ty> ], [], [], [], [], [], [], {}, {}) }`
-                      the rule "trait implied bound" failed at step #4 (src/file.rs:LL:CC) because
-                        judgment `prove_after { constraints: Constraints { env: Env { variables: [!ty_1, !ty_2, ?ty_3], bias: Soundness }, known_true: true, substitution: {?ty_3 => !ty_2} }, goal: {Eq(?ty_3)}, assumptions: {Eq(!ty_1)}, decls: decls(222, [trait Eq <ty> where {PartialEq(^ty0_0)}, trait PartialEq <ty> ], [], [], [], [], [], [], {}, {}) }` failed at the following rule(s):
-                          the rule "prove_after" failed at step #1 (src/file.rs:LL:CC) because
-                            judgment `prove_wc_list { goal: {Eq(!ty_1)}, assumptions: {Eq(!ty_0)}, env: Env { variables: [!ty_0, !ty_1], bias: Soundness }, decls: decls(222, [trait Eq <ty> where {PartialEq(^ty0_0)}, trait PartialEq <ty> ], [], [], [], [], [], [], {}, {}) }` failed at the following rule(s):
-                              the rule "some" failed at step #0 (src/file.rs:LL:CC) because
-                                judgment `prove_wc { goal: Eq(!ty_1), assumptions: {Eq(!ty_0)}, env: Env { variables: [!ty_0, !ty_1], bias: Soundness }, decls: decls(222, [trait Eq <ty> where {PartialEq(^ty0_0)}, trait PartialEq <ty> ], [], [], [], [], [], [], {}, {}) }` failed at the following rule(s):
-                                  the rule "assumption - predicate" failed at step #1 (src/file.rs:LL:CC) because
-                                    judgment `prove_via { goal: Eq(!ty_1), via: Eq(!ty_0), assumptions: {Eq(!ty_0)}, env: Env { variables: [!ty_0, !ty_1], bias: Soundness }, decls: decls(222, [trait Eq <ty> where {PartialEq(^ty0_0)}, trait PartialEq <ty> ], [], [], [], [], [], [], {}, {}) }` failed at the following rule(s):
-                                      the rule "predicate-congruence-axiom" failed at step #3 (src/file.rs:LL:CC) because
-                                        judgment `prove_wc_list { goal: {!ty_0 = !ty_1}, assumptions: {Eq(!ty_0)}, env: Env { variables: [!ty_0, !ty_1], bias: Soundness }, decls: decls(222, [trait Eq <ty> where {PartialEq(^ty0_0)}, trait PartialEq <ty> ], [], [], [], [], [], [], {}, {}) }` failed at the following rule(s):
-                                          the rule "some" failed at step #0 (src/file.rs:LL:CC) because
-                                            judgment `prove_wc { goal: !ty_0 = !ty_1, assumptions: {Eq(!ty_0)}, env: Env { variables: [!ty_0, !ty_1], bias: Soundness }, decls: decls(222, [trait Eq <ty> where {PartialEq(^ty0_0)}, trait PartialEq <ty> ], [], [], [], [], [], [], {}, {}) }` failed at the following rule(s):
-                                              the rule "assumption - relation" failed at step #1 (src/file.rs:LL:CC) because
-                                                judgment had no applicable rules: `prove_via { goal: !ty_0 = !ty_1, via: Eq(!ty_0), assumptions: {Eq(!ty_0)}, env: Env { variables: [!ty_0, !ty_1], bias: Soundness }, decls: decls(222, [trait Eq <ty> where {PartialEq(^ty0_0)}, trait PartialEq <ty> ], [], [], [], [], [], [], {}, {}) }`
-                                              the rule "eq" failed at step #0 (src/file.rs:LL:CC) because
-                                                judgment `prove_eq { a: !ty_0, b: !ty_1, assumptions: {Eq(!ty_0)}, env: Env { variables: [!ty_0, !ty_1], bias: Soundness }, decls: decls(222, [trait Eq <ty> where {PartialEq(^ty0_0)}, trait PartialEq <ty> ], [], [], [], [], [], [], {}, {}) }` failed at the following rule(s):
-                                                  the rule "normalize-l" failed at step #0 (src/file.rs:LL:CC) because
-                                                    judgment `prove_normalize { p: !ty_0, assumptions: {Eq(!ty_0)}, env: Env { variables: [!ty_0, !ty_1], bias: Soundness }, decls: decls(222, [trait Eq <ty> where {PartialEq(^ty0_0)}, trait PartialEq <ty> ], [], [], [], [], [], [], {}, {}) }` failed at the following rule(s):
-                                                      the rule "normalize-via-assumption" failed at step #1 (src/file.rs:LL:CC) because
-                                                        judgment had no applicable rules: `prove_normalize_via { goal: !ty_0, via: Eq(!ty_0), assumptions: {Eq(!ty_0)}, env: Env { variables: [!ty_0, !ty_1], bias: Soundness }, decls: decls(222, [trait Eq <ty> where {PartialEq(^ty0_0)}, trait PartialEq <ty> ], [], [], [], [], [], [], {}, {}) }`
-                                                  the rule "symmetric" failed at step #0 (src/file.rs:LL:CC) because
-                                                    judgment `prove_eq { a: !ty_1, b: !ty_0, assumptions: {Eq(!ty_0)}, env: Env { variables: [!ty_0, !ty_1], bias: Soundness }, decls: decls(222, [trait Eq <ty> where {PartialEq(^ty0_0)}, trait PartialEq <ty> ], [], [], [], [], [], [], {}, {}) }` failed at the following rule(s):
-                                                      the rule "normalize-l" failed at step #0 (src/file.rs:LL:CC) because
-                                                        judgment `prove_normalize { p: !ty_1, assumptions: {Eq(!ty_0)}, env: Env { variables: [!ty_0, !ty_1], bias: Soundness }, decls: decls(222, [trait Eq <ty> where {PartialEq(^ty0_0)}, trait PartialEq <ty> ], [], [], [], [], [], [], {}, {}) }` failed at the following rule(s):
-                                                          the rule "normalize-via-assumption" failed at step #1 (src/file.rs:LL:CC) because
-                                                            judgment had no applicable rules: `prove_normalize_via { goal: !ty_1, via: Eq(!ty_0), assumptions: {Eq(!ty_0)}, env: Env { variables: [!ty_0, !ty_1], bias: Soundness }, decls: decls(222, [trait Eq <ty> where {PartialEq(^ty0_0)}, trait PartialEq <ty> ], [], [], [], [], [], [], {}, {}) }`
-                                                      the rule "symmetric" failed at step #0 (src/file.rs:LL:CC) because
-                                                        cyclic proof attempt: `prove_eq { a: !ty_0, b: !ty_1, assumptions: {Eq(!ty_0)}, env: Env { variables: [!ty_0, !ty_1], bias: Soundness }, decls: decls(222, [trait Eq <ty> where {PartialEq(^ty0_0)}, trait PartialEq <ty> ], [], [], [], [], [], [], {}, {}) }`
-                                  the rule "trait implied bound" failed at step #3 (src/file.rs:LL:CC) because
-                                    judgment had no applicable rules: `prove_via { goal: Eq(!ty_1), via: PartialEq(?ty_2), assumptions: {Eq(!ty_0)}, env: Env { variables: [!ty_0, !ty_1, ?ty_2], bias: Soundness }, decls: decls(222, [trait Eq <ty> where {PartialEq(^ty0_0)}, trait PartialEq <ty> ], [], [], [], [], [], [], {}, {}) }`"#]]);
-=======
-        judgment `prove { goal: {for <ty, ty> if {Eq(^ty0_0)} PartialEq(^ty0_1)}, assumptions: {}, env: Env { variables: [], bias: Soundness }, decls: decls(222, [trait Eq <ty> where {PartialEq(^ty0_0)}, trait PartialEq <ty> ], [], [], [], [], [], {}, {}) }` failed at the following rule(s):
+        judgment `prove { goal: {for <ty, ty> if {Eq(^ty0_0)} PartialEq(^ty0_1)}, assumptions: {}, env: Env { variables: [], bias: Soundness }, decls: decls(222, [trait Eq <ty> where {PartialEq(^ty0_0)}, trait PartialEq <ty> ], [], [], [], [], [], [], {}, {}) }` failed at the following rule(s):
           failed at (src/file.rs:LL:CC) because
             judgment `prove_wc_list { goal: {for <ty, ty> if {Eq(^ty0_0)} PartialEq(^ty0_1)}, assumptions: {}, env: Env { variables: [], bias: Soundness } }` failed at the following rule(s):
               the rule "some" failed at step #0 (src/file.rs:LL:CC) because
@@ -134,7 +79,7 @@
                           the rule "trait implied bound" failed at step #4 (src/file.rs:LL:CC) because
                             judgment `prove_after { constraints: Constraints { env: Env { variables: [!ty_1, !ty_2, ?ty_3], bias: Soundness }, known_true: true, substitution: {?ty_3 => !ty_2} }, goal: {Eq(?ty_3)}, assumptions: {Eq(!ty_1)} }` failed at the following rule(s):
                               the rule "prove_after" failed at step #1 (src/file.rs:LL:CC) because
-                                judgment `prove { goal: {Eq(!ty_1)}, assumptions: {Eq(!ty_0)}, env: Env { variables: [!ty_0, !ty_1], bias: Soundness }, decls: decls(222, [trait Eq <ty> where {PartialEq(^ty0_0)}, trait PartialEq <ty> ], [], [], [], [], [], {}, {}) }` failed at the following rule(s):
+                                judgment `prove { goal: {Eq(!ty_1)}, assumptions: {Eq(!ty_0)}, env: Env { variables: [!ty_0, !ty_1], bias: Soundness }, decls: decls(222, [trait Eq <ty> where {PartialEq(^ty0_0)}, trait PartialEq <ty> ], [], [], [], [], [], [], {}, {}) }` failed at the following rule(s):
                                   failed at (src/file.rs:LL:CC) because
                                     judgment `prove_wc_list { goal: {Eq(!ty_1)}, assumptions: {Eq(!ty_0)}, env: Env { variables: [!ty_0, !ty_1], bias: Soundness } }` failed at the following rule(s):
                                       the rule "some" failed at step #0 (src/file.rs:LL:CC) because
@@ -142,7 +87,7 @@
                                           the rule "assumption - predicate" failed at step #1 (src/file.rs:LL:CC) because
                                             judgment `prove_via { goal: Eq(!ty_1), via: Eq(!ty_0), assumptions: {Eq(!ty_0)}, env: Env { variables: [!ty_0, !ty_1], bias: Soundness } }` failed at the following rule(s):
                                               the rule "predicate-congruence-axiom" failed at step #3 (src/file.rs:LL:CC) because
-                                                judgment `prove { goal: {!ty_0 = !ty_1}, assumptions: {Eq(!ty_0)}, env: Env { variables: [!ty_0, !ty_1], bias: Soundness }, decls: decls(222, [trait Eq <ty> where {PartialEq(^ty0_0)}, trait PartialEq <ty> ], [], [], [], [], [], {}, {}) }` failed at the following rule(s):
+                                                judgment `prove { goal: {!ty_0 = !ty_1}, assumptions: {Eq(!ty_0)}, env: Env { variables: [!ty_0, !ty_1], bias: Soundness }, decls: decls(222, [trait Eq <ty> where {PartialEq(^ty0_0)}, trait PartialEq <ty> ], [], [], [], [], [], [], {}, {}) }` failed at the following rule(s):
                                                   failed at (src/file.rs:LL:CC) because
                                                     judgment `prove_wc_list { goal: {!ty_0 = !ty_1}, assumptions: {Eq(!ty_0)}, env: Env { variables: [!ty_0, !ty_1], bias: Soundness } }` failed at the following rule(s):
                                                       the rule "some" failed at step #0 (src/file.rs:LL:CC) because
@@ -165,5 +110,4 @@
                                                                     cyclic proof attempt: `prove_eq { a: !ty_0, b: !ty_1, assumptions: {Eq(!ty_0)}, env: Env { variables: [!ty_0, !ty_1], bias: Soundness } }`
                                           the rule "trait implied bound" failed at step #3 (src/file.rs:LL:CC) because
                                             judgment had no applicable rules: `prove_via { goal: Eq(!ty_1), via: PartialEq(?ty_2), assumptions: {Eq(!ty_0)}, env: Env { variables: [!ty_0, !ty_1, ?ty_2], bias: Soundness } }`"#]]);
->>>>>>> 0e538344
 }