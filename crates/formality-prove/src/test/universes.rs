use expect_test::expect;
use formality_macros::test;
use formality_types::rust::term;

use crate::decls::Decls;

use crate::test_util::test_prove;

/// There is no U that is equal to all T.
#[test]
fn exists_u_for_t() {
    let decls = Decls::empty();
    test_prove(decls, term("exists<ty U> {} => {for<ty T> T = U}")).assert_err(
    expect![[r#"
<<<<<<< HEAD
        judgment `prove_wc_list { goal: {for <ty> ^ty0_0 = ?ty_0}, assumptions: {}, env: Env { variables: [?ty_0], bias: Soundness }, decls: decls(222, [], [], [], [], [], [], [], {}, {}) }` failed at the following rule(s):
          the rule "some" failed at step #0 (src/file.rs:LL:CC) because
            judgment `prove_wc { goal: for <ty> ^ty0_0 = ?ty_0, assumptions: {}, env: Env { variables: [?ty_0], bias: Soundness }, decls: decls(222, [], [], [], [], [], [], [], {}, {}) }` failed at the following rule(s):
              the rule "forall" failed at step #2 (src/file.rs:LL:CC) because
                judgment `prove_wc { goal: !ty_1 = ?ty_0, assumptions: {}, env: Env { variables: [?ty_0, !ty_1], bias: Soundness }, decls: decls(222, [], [], [], [], [], [], [], {}, {}) }` failed at the following rule(s):
                  the rule "eq" failed at step #0 (src/file.rs:LL:CC) because
                    judgment `prove_eq { a: !ty_1, b: ?ty_0, assumptions: {}, env: Env { variables: [?ty_0, !ty_1], bias: Soundness }, decls: decls(222, [], [], [], [], [], [], [], {}, {}) }` failed at the following rule(s):
                      the rule "symmetric" failed at step #0 (src/file.rs:LL:CC) because
                        judgment `prove_eq { a: ?ty_0, b: !ty_1, assumptions: {}, env: Env { variables: [?ty_0, !ty_1], bias: Soundness }, decls: decls(222, [], [], [], [], [], [], [], {}, {}) }` failed at the following rule(s):
                          the rule "existential" failed at step #0 (src/file.rs:LL:CC) because
                            judgment `prove_existential_var_eq { v: ?ty_0, b: !ty_1, assumptions: {}, env: Env { variables: [?ty_0, !ty_1], bias: Soundness }, decls: decls(222, [], [], [], [], [], [], [], {}, {}) }` failed at the following rule(s):
                              the rule "existential-nonvar" failed at step #0 (src/file.rs:LL:CC) because
                                pattern `None` did not match value `Some(!ty_1)`
                              the rule "existential-universal" failed at step #0 (src/file.rs:LL:CC) because
                                condition evaluted to false: `env.universe(p) < env.universe(v)`"#]]);
=======
        judgment `prove { goal: {for <ty> ^ty0_0 = ?ty_0}, assumptions: {}, env: Env { variables: [?ty_0], bias: Soundness }, decls: decls(222, [], [], [], [], [], [], {}, {}) }` failed at the following rule(s):
          failed at (src/file.rs:LL:CC) because
            judgment `prove_wc_list { goal: {for <ty> ^ty0_0 = ?ty_0}, assumptions: {}, env: Env { variables: [?ty_0], bias: Soundness } }` failed at the following rule(s):
              the rule "some" failed at step #0 (src/file.rs:LL:CC) because
                judgment `prove_wc { goal: for <ty> ^ty0_0 = ?ty_0, assumptions: {}, env: Env { variables: [?ty_0], bias: Soundness } }` failed at the following rule(s):
                  the rule "forall" failed at step #2 (src/file.rs:LL:CC) because
                    judgment `prove_wc { goal: !ty_1 = ?ty_0, assumptions: {}, env: Env { variables: [?ty_0, !ty_1], bias: Soundness } }` failed at the following rule(s):
                      the rule "eq" failed at step #0 (src/file.rs:LL:CC) because
                        judgment `prove_eq { a: !ty_1, b: ?ty_0, assumptions: {}, env: Env { variables: [?ty_0, !ty_1], bias: Soundness } }` failed at the following rule(s):
                          the rule "symmetric" failed at step #0 (src/file.rs:LL:CC) because
                            judgment `prove_eq { a: ?ty_0, b: !ty_1, assumptions: {}, env: Env { variables: [?ty_0, !ty_1], bias: Soundness } }` failed at the following rule(s):
                              the rule "existential" failed at step #0 (src/file.rs:LL:CC) because
                                judgment `prove_existential_var_eq { v: ?ty_0, b: !ty_1, assumptions: {}, env: Env { variables: [?ty_0, !ty_1], bias: Soundness } }` failed at the following rule(s):
                                  the rule "existential-nonvar" failed at step #0 (src/file.rs:LL:CC) because
                                    pattern `None` did not match value `Some(!ty_1)`
                                  the rule "existential-universal" failed at step #0 (src/file.rs:LL:CC) because
                                    condition evaluted to false: `env.universe(p) < env.universe(v)`"#]]);
>>>>>>> 0e538344
}

/// There is U that is equal to some T.
#[test]
fn for_t_exists_u() {
    let decls = Decls {
        trait_decls: vec![term("trait Test<ty Self, ty T> where {}")],
        impl_decls: vec![term("impl<ty X, ty Y> Test(X, Y) where {X = Y}")],
        ..Decls::empty()
    };

    test_prove(decls, term("{} => {for<ty T> Test(T, T)}")).assert_ok(expect![[r#"
        {
          Constraints { env: Env { variables: [], bias: Soundness }, known_true: true, substitution: {} },
        }
    "#]]);
}<|MERGE_RESOLUTION|>--- conflicted
+++ resolved
@@ -12,24 +12,7 @@
     let decls = Decls::empty();
     test_prove(decls, term("exists<ty U> {} => {for<ty T> T = U}")).assert_err(
     expect![[r#"
-<<<<<<< HEAD
-        judgment `prove_wc_list { goal: {for <ty> ^ty0_0 = ?ty_0}, assumptions: {}, env: Env { variables: [?ty_0], bias: Soundness }, decls: decls(222, [], [], [], [], [], [], [], {}, {}) }` failed at the following rule(s):
-          the rule "some" failed at step #0 (src/file.rs:LL:CC) because
-            judgment `prove_wc { goal: for <ty> ^ty0_0 = ?ty_0, assumptions: {}, env: Env { variables: [?ty_0], bias: Soundness }, decls: decls(222, [], [], [], [], [], [], [], {}, {}) }` failed at the following rule(s):
-              the rule "forall" failed at step #2 (src/file.rs:LL:CC) because
-                judgment `prove_wc { goal: !ty_1 = ?ty_0, assumptions: {}, env: Env { variables: [?ty_0, !ty_1], bias: Soundness }, decls: decls(222, [], [], [], [], [], [], [], {}, {}) }` failed at the following rule(s):
-                  the rule "eq" failed at step #0 (src/file.rs:LL:CC) because
-                    judgment `prove_eq { a: !ty_1, b: ?ty_0, assumptions: {}, env: Env { variables: [?ty_0, !ty_1], bias: Soundness }, decls: decls(222, [], [], [], [], [], [], [], {}, {}) }` failed at the following rule(s):
-                      the rule "symmetric" failed at step #0 (src/file.rs:LL:CC) because
-                        judgment `prove_eq { a: ?ty_0, b: !ty_1, assumptions: {}, env: Env { variables: [?ty_0, !ty_1], bias: Soundness }, decls: decls(222, [], [], [], [], [], [], [], {}, {}) }` failed at the following rule(s):
-                          the rule "existential" failed at step #0 (src/file.rs:LL:CC) because
-                            judgment `prove_existential_var_eq { v: ?ty_0, b: !ty_1, assumptions: {}, env: Env { variables: [?ty_0, !ty_1], bias: Soundness }, decls: decls(222, [], [], [], [], [], [], [], {}, {}) }` failed at the following rule(s):
-                              the rule "existential-nonvar" failed at step #0 (src/file.rs:LL:CC) because
-                                pattern `None` did not match value `Some(!ty_1)`
-                              the rule "existential-universal" failed at step #0 (src/file.rs:LL:CC) because
-                                condition evaluted to false: `env.universe(p) < env.universe(v)`"#]]);
-=======
-        judgment `prove { goal: {for <ty> ^ty0_0 = ?ty_0}, assumptions: {}, env: Env { variables: [?ty_0], bias: Soundness }, decls: decls(222, [], [], [], [], [], [], {}, {}) }` failed at the following rule(s):
+        judgment `prove { goal: {for <ty> ^ty0_0 = ?ty_0}, assumptions: {}, env: Env { variables: [?ty_0], bias: Soundness }, decls: decls(222, [], [], [], [], [], [], [], {}, {}) }` failed at the following rule(s):
           failed at (src/file.rs:LL:CC) because
             judgment `prove_wc_list { goal: {for <ty> ^ty0_0 = ?ty_0}, assumptions: {}, env: Env { variables: [?ty_0], bias: Soundness } }` failed at the following rule(s):
               the rule "some" failed at step #0 (src/file.rs:LL:CC) because
@@ -46,7 +29,6 @@
                                     pattern `None` did not match value `Some(!ty_1)`
                                   the rule "existential-universal" failed at step #0 (src/file.rs:LL:CC) because
                                     condition evaluted to false: `env.universe(p) < env.universe(v)`"#]]);
->>>>>>> 0e538344
 }
 
 /// There is U that is equal to some T.
