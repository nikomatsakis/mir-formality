use expect_test::expect;
use formality_macros::test;
use formality_types::rust::term;

use crate::decls::Decls;

use crate::test_util::test_prove;

#[test]
fn test_a() {
    test_prove(
        Decls::empty(),
        term("{} => {for<ty T, ty U> if {T = u32, U = Vec<T>} U = Vec<u32>}"),
    )
    .assert_ok(expect![[r#"
        {
          Constraints { env: Env { variables: [], bias: Soundness }, known_true: true, substitution: {} },
        }
    "#]]);
}

#[test]
fn test_b() {
    test_prove(
        Decls::empty(),
        term("exists<ty A> {} => {for<ty T, ty U> if {T = u32, U = Vec<T>} A = U}"),
    )
    .assert_ok(expect![[r#"
        {
          Constraints { env: Env { variables: [?ty_2, ?ty_1], bias: Soundness }, known_true: true, substitution: {?ty_1 => Vec<u32>, ?ty_2 => u32} },
        }
    "#]]);
}

#[test]
fn test_normalize_assoc_ty() {
    test_prove(
        Decls::empty(),
        term("{} => {for<ty T> if { <T as Iterator>::Item = u32 } <T as Iterator>::Item = u32}"),
    )
    .assert_ok(expect![[r#"
        {
          Constraints { env: Env { variables: [], bias: Soundness }, known_true: true, substitution: {} },
        }
    "#]]);
}

#[test]
fn test_normalize_assoc_ty_existential0() {
    test_prove(
        Decls::empty(),
        term("exists<ty A> {} => {for<ty T> if { <T as Iterator>::Item = u32 } <A as Iterator>::Item = u32}"),
    ).assert_err(
    expect![[r#"
<<<<<<< HEAD
        judgment `prove_wc_list { goal: {for <ty> if {<^ty0_0 as Iterator>::Item = u32} <?ty_0 as Iterator>::Item = u32}, assumptions: {}, env: Env { variables: [?ty_0], bias: Soundness }, decls: decls(222, [], [], [], [], [], [], [], {}, {}) }` failed at the following rule(s):
          the rule "some" failed at step #0 (src/file.rs:LL:CC) because
            judgment `prove_wc { goal: for <ty> if {<^ty0_0 as Iterator>::Item = u32} <?ty_0 as Iterator>::Item = u32, assumptions: {}, env: Env { variables: [?ty_0], bias: Soundness }, decls: decls(222, [], [], [], [], [], [], [], {}, {}) }` failed at the following rule(s):
              the rule "forall" failed at step #2 (src/file.rs:LL:CC) because
                judgment `prove_wc { goal: if {<!ty_1 as Iterator>::Item = u32} <?ty_0 as Iterator>::Item = u32, assumptions: {}, env: Env { variables: [?ty_0, !ty_1], bias: Soundness }, decls: decls(222, [], [], [], [], [], [], [], {}, {}) }` failed at the following rule(s):
                  the rule "implies" failed at step #0 (src/file.rs:LL:CC) because
                    judgment `prove_wc { goal: <?ty_0 as Iterator>::Item = u32, assumptions: {<!ty_1 as Iterator>::Item = u32}, env: Env { variables: [?ty_0, !ty_1], bias: Soundness }, decls: decls(222, [], [], [], [], [], [], [], {}, {}) }` failed at the following rule(s):
                      the rule "eq" failed at step #0 (src/file.rs:LL:CC) because
                        judgment `prove_eq { a: <?ty_0 as Iterator>::Item, b: u32, assumptions: {<!ty_1 as Iterator>::Item = u32}, env: Env { variables: [?ty_0, !ty_1], bias: Soundness }, decls: decls(222, [], [], [], [], [], [], [], {}, {}) }` failed at the following rule(s):
                          the rule "normalize-l" failed at step #0 (src/file.rs:LL:CC) because
                            judgment `prove_normalize { p: <?ty_0 as Iterator>::Item, assumptions: {<!ty_1 as Iterator>::Item = u32}, env: Env { variables: [?ty_0, !ty_1], bias: Soundness }, decls: decls(222, [], [], [], [], [], [], [], {}, {}) }` failed at the following rule(s):
                              the rule "normalize-via-assumption" failed at step #1 (src/file.rs:LL:CC) because
                                judgment `prove_normalize_via { goal: <?ty_0 as Iterator>::Item, via: <!ty_1 as Iterator>::Item = u32, assumptions: {<!ty_1 as Iterator>::Item = u32}, env: Env { variables: [?ty_0, !ty_1], bias: Soundness }, decls: decls(222, [], [], [], [], [], [], [], {}, {}) }` failed at the following rule(s):
                                  the rule "axiom-l" failed at step #2 (src/file.rs:LL:CC) because
                                    judgment `prove_syntactically_eq { a: <!ty_1 as Iterator>::Item, b: <?ty_0 as Iterator>::Item, assumptions: {<!ty_1 as Iterator>::Item = u32}, env: Env { variables: [?ty_0, !ty_1], bias: Soundness }, decls: decls(222, [], [], [], [], [], [], [], {}, {}) }` failed at the following rule(s):
                                      the rule "alias" failed at step #3 (src/file.rs:LL:CC) because
                                        judgment `prove_syntactically_eq { a: !ty_1, b: ?ty_0, assumptions: {<!ty_1 as Iterator>::Item = u32}, env: Env { variables: [?ty_0, !ty_1], bias: Soundness }, decls: decls(222, [], [], [], [], [], [], [], {}, {}) }` failed at the following rule(s):
                                          the rule "symmetric" failed at step #0 (src/file.rs:LL:CC) because
                                            judgment `prove_syntactically_eq { a: ?ty_0, b: !ty_1, assumptions: {<!ty_1 as Iterator>::Item = u32}, env: Env { variables: [?ty_0, !ty_1], bias: Soundness }, decls: decls(222, [], [], [], [], [], [], [], {}, {}) }` failed at the following rule(s):
                                              the rule "existential-nonvar" failed at step #0 (src/file.rs:LL:CC) because
                                                judgment `prove_existential_var_eq { v: ?ty_0, b: !ty_1, assumptions: {<!ty_1 as Iterator>::Item = u32}, env: Env { variables: [?ty_0, !ty_1], bias: Soundness }, decls: decls(222, [], [], [], [], [], [], [], {}, {}) }` failed at the following rule(s):
                                                  the rule "existential-nonvar" failed at step #0 (src/file.rs:LL:CC) because
                                                    pattern `None` did not match value `Some(!ty_1)`
                                                  the rule "existential-universal" failed at step #0 (src/file.rs:LL:CC) because
                                                    condition evaluted to false: `env.universe(p) < env.universe(v)`
                                      the rule "symmetric" failed at step #0 (src/file.rs:LL:CC) because
                                        judgment `prove_syntactically_eq { a: <?ty_0 as Iterator>::Item, b: <!ty_1 as Iterator>::Item, assumptions: {<!ty_1 as Iterator>::Item = u32}, env: Env { variables: [?ty_0, !ty_1], bias: Soundness }, decls: decls(222, [], [], [], [], [], [], [], {}, {}) }` failed at the following rule(s):
                                          the rule "alias" failed at step #3 (src/file.rs:LL:CC) because
                                            judgment `prove_syntactically_eq { a: ?ty_0, b: !ty_1, assumptions: {<!ty_1 as Iterator>::Item = u32}, env: Env { variables: [?ty_0, !ty_1], bias: Soundness }, decls: decls(222, [], [], [], [], [], [], [], {}, {}) }` failed at the following rule(s):
                                              the rule "existential-nonvar" failed at step #0 (src/file.rs:LL:CC) because
                                                judgment `prove_existential_var_eq { v: ?ty_0, b: !ty_1, assumptions: {<!ty_1 as Iterator>::Item = u32}, env: Env { variables: [?ty_0, !ty_1], bias: Soundness }, decls: decls(222, [], [], [], [], [], [], [], {}, {}) }` failed at the following rule(s):
                                                  the rule "existential-nonvar" failed at step #0 (src/file.rs:LL:CC) because
                                                    pattern `None` did not match value `Some(!ty_1)`
                                                  the rule "existential-universal" failed at step #0 (src/file.rs:LL:CC) because
                                                    condition evaluted to false: `env.universe(p) < env.universe(v)`
                              the rule "normalize-via-impl" failed at step #0 (src/file.rs:LL:CC) because
                                expression evaluated to an empty collection: `decls.alias_eq_decls(&a.name)`
                          the rule "symmetric" failed at step #0 (src/file.rs:LL:CC) because
                            judgment `prove_eq { a: u32, b: <?ty_0 as Iterator>::Item, assumptions: {<!ty_1 as Iterator>::Item = u32}, env: Env { variables: [?ty_0, !ty_1], bias: Soundness }, decls: decls(222, [], [], [], [], [], [], [], {}, {}) }` failed at the following rule(s):
                              the rule "normalize-l" failed at step #1 (src/file.rs:LL:CC) because
                                judgment `prove_after { constraints: Constraints { env: Env { variables: [?ty_0, !ty_1], bias: Soundness }, known_true: true, substitution: {} }, goal: {<!ty_1 as Iterator>::Item = <?ty_0 as Iterator>::Item}, assumptions: {<!ty_1 as Iterator>::Item = u32}, decls: decls(222, [], [], [], [], [], [], [], {}, {}) }` failed at the following rule(s):
                                  the rule "prove_after" failed at step #1 (src/file.rs:LL:CC) because
                                    judgment `prove_wc_list { goal: {<!ty_0 as Iterator>::Item = <?ty_1 as Iterator>::Item}, assumptions: {<!ty_0 as Iterator>::Item = u32}, env: Env { variables: [?ty_1, !ty_0], bias: Soundness }, decls: decls(222, [], [], [], [], [], [], [], {}, {}) }` failed at the following rule(s):
                                      the rule "some" failed at step #0 (src/file.rs:LL:CC) because
                                        judgment `prove_wc { goal: <!ty_0 as Iterator>::Item = <?ty_1 as Iterator>::Item, assumptions: {<!ty_0 as Iterator>::Item = u32}, env: Env { variables: [?ty_1, !ty_0], bias: Soundness }, decls: decls(222, [], [], [], [], [], [], [], {}, {}) }` failed at the following rule(s):
                                          the rule "eq" failed at step #0 (src/file.rs:LL:CC) because
                                            judgment `prove_eq { a: <!ty_0 as Iterator>::Item, b: <?ty_1 as Iterator>::Item, assumptions: {<!ty_0 as Iterator>::Item = u32}, env: Env { variables: [?ty_1, !ty_0], bias: Soundness }, decls: decls(222, [], [], [], [], [], [], [], {}, {}) }` failed at the following rule(s):
                                              the rule "alias" failed at step #3 (src/file.rs:LL:CC) because
                                                judgment `prove_wc_list { goal: {!ty_0 = ?ty_1}, assumptions: {<!ty_0 as Iterator>::Item = u32}, env: Env { variables: [?ty_1, !ty_0], bias: Soundness }, decls: decls(222, [], [], [], [], [], [], [], {}, {}) }` failed at the following rule(s):
                                                  the rule "some" failed at step #0 (src/file.rs:LL:CC) because
                                                    judgment `prove_wc { goal: !ty_0 = ?ty_1, assumptions: {<!ty_0 as Iterator>::Item = u32}, env: Env { variables: [?ty_1, !ty_0], bias: Soundness }, decls: decls(222, [], [], [], [], [], [], [], {}, {}) }` failed at the following rule(s):
                                                      the rule "eq" failed at step #0 (src/file.rs:LL:CC) because
                                                        judgment `prove_eq { a: !ty_0, b: ?ty_1, assumptions: {<!ty_0 as Iterator>::Item = u32}, env: Env { variables: [?ty_1, !ty_0], bias: Soundness }, decls: decls(222, [], [], [], [], [], [], [], {}, {}) }` failed at the following rule(s):
                                                          the rule "symmetric" failed at step #0 (src/file.rs:LL:CC) because
                                                            judgment `prove_eq { a: ?ty_1, b: !ty_0, assumptions: {<!ty_0 as Iterator>::Item = u32}, env: Env { variables: [?ty_1, !ty_0], bias: Soundness }, decls: decls(222, [], [], [], [], [], [], [], {}, {}) }` failed at the following rule(s):
                                                              the rule "existential" failed at step #0 (src/file.rs:LL:CC) because
                                                                judgment `prove_existential_var_eq { v: ?ty_1, b: !ty_0, assumptions: {<!ty_0 as Iterator>::Item = u32}, env: Env { variables: [?ty_1, !ty_0], bias: Soundness }, decls: decls(222, [], [], [], [], [], [], [], {}, {}) }` failed at the following rule(s):
                                                                  the rule "existential-nonvar" failed at step #0 (src/file.rs:LL:CC) because
                                                                    pattern `None` did not match value `Some(!ty_0)`
                                                                  the rule "existential-universal" failed at step #0 (src/file.rs:LL:CC) because
                                                                    condition evaluted to false: `env.universe(p) < env.universe(v)`
                                              the rule "normalize-l" failed at step #1 (src/file.rs:LL:CC) because
                                                judgment `prove_after { constraints: Constraints { env: Env { variables: [?ty_1, !ty_0], bias: Soundness }, known_true: true, substitution: {} }, goal: {u32 = <?ty_1 as Iterator>::Item}, assumptions: {<!ty_0 as Iterator>::Item = u32}, decls: decls(222, [], [], [], [], [], [], [], {}, {}) }` failed at the following rule(s):
                                                  the rule "prove_after" failed at step #1 (src/file.rs:LL:CC) because
                                                    judgment `prove_wc_list { goal: {u32 = <?ty_1 as Iterator>::Item}, assumptions: {<!ty_0 as Iterator>::Item = u32}, env: Env { variables: [?ty_1, !ty_0], bias: Soundness }, decls: decls(222, [], [], [], [], [], [], [], {}, {}) }` failed at the following rule(s):
                                                      the rule "some" failed at step #0 (src/file.rs:LL:CC) because
                                                        judgment `prove_wc { goal: u32 = <?ty_1 as Iterator>::Item, assumptions: {<!ty_0 as Iterator>::Item = u32}, env: Env { variables: [?ty_1, !ty_0], bias: Soundness }, decls: decls(222, [], [], [], [], [], [], [], {}, {}) }` failed at the following rule(s):
                                                          the rule "eq" failed at step #0 (src/file.rs:LL:CC) because
                                                            judgment `prove_eq { a: u32, b: <?ty_1 as Iterator>::Item, assumptions: {<!ty_0 as Iterator>::Item = u32}, env: Env { variables: [?ty_1, !ty_0], bias: Soundness }, decls: decls(222, [], [], [], [], [], [], [], {}, {}) }` failed at the following rule(s):
                                                              the rule "symmetric" failed at step #0 (src/file.rs:LL:CC) because
                                                                judgment `prove_eq { a: <?ty_1 as Iterator>::Item, b: u32, assumptions: {<!ty_0 as Iterator>::Item = u32}, env: Env { variables: [?ty_1, !ty_0], bias: Soundness }, decls: decls(222, [], [], [], [], [], [], [], {}, {}) }` failed at the following rule(s):
                                                                  the rule "normalize-l" failed at step #0 (src/file.rs:LL:CC) because
                                                                    judgment `prove_normalize { p: <?ty_1 as Iterator>::Item, assumptions: {<!ty_0 as Iterator>::Item = u32}, env: Env { variables: [?ty_1, !ty_0], bias: Soundness }, decls: decls(222, [], [], [], [], [], [], [], {}, {}) }` failed at the following rule(s):
                                                                      the rule "normalize-via-assumption" failed at step #1 (src/file.rs:LL:CC) because
                                                                        judgment `prove_normalize_via { goal: <?ty_1 as Iterator>::Item, via: <!ty_0 as Iterator>::Item = u32, assumptions: {<!ty_0 as Iterator>::Item = u32}, env: Env { variables: [?ty_1, !ty_0], bias: Soundness }, decls: decls(222, [], [], [], [], [], [], [], {}, {}) }` failed at the following rule(s):
                                                                          the rule "axiom-l" failed at step #2 (src/file.rs:LL:CC) because
                                                                            judgment `prove_syntactically_eq { a: <!ty_0 as Iterator>::Item, b: <?ty_1 as Iterator>::Item, assumptions: {<!ty_0 as Iterator>::Item = u32}, env: Env { variables: [?ty_1, !ty_0], bias: Soundness }, decls: decls(222, [], [], [], [], [], [], [], {}, {}) }` failed at the following rule(s):
                                                                              the rule "alias" failed at step #3 (src/file.rs:LL:CC) because
                                                                                judgment `prove_syntactically_eq { a: !ty_0, b: ?ty_1, assumptions: {<!ty_0 as Iterator>::Item = u32}, env: Env { variables: [?ty_1, !ty_0], bias: Soundness }, decls: decls(222, [], [], [], [], [], [], [], {}, {}) }` failed at the following rule(s):
                                                                                  the rule "symmetric" failed at step #0 (src/file.rs:LL:CC) because
                                                                                    judgment `prove_syntactically_eq { a: ?ty_1, b: !ty_0, assumptions: {<!ty_0 as Iterator>::Item = u32}, env: Env { variables: [?ty_1, !ty_0], bias: Soundness }, decls: decls(222, [], [], [], [], [], [], [], {}, {}) }` failed at the following rule(s):
                                                                                      the rule "existential-nonvar" failed at step #0 (src/file.rs:LL:CC) because
                                                                                        judgment `prove_existential_var_eq { v: ?ty_1, b: !ty_0, assumptions: {<!ty_0 as Iterator>::Item = u32}, env: Env { variables: [?ty_1, !ty_0], bias: Soundness }, decls: decls(222, [], [], [], [], [], [], [], {}, {}) }` failed at the following rule(s):
                                                                                          the rule "existential-nonvar" failed at step #0 (src/file.rs:LL:CC) because
                                                                                            pattern `None` did not match value `Some(!ty_0)`
                                                                                          the rule "existential-universal" failed at step #0 (src/file.rs:LL:CC) because
                                                                                            condition evaluted to false: `env.universe(p) < env.universe(v)`
                                                                              the rule "symmetric" failed at step #0 (src/file.rs:LL:CC) because
                                                                                judgment `prove_syntactically_eq { a: <?ty_1 as Iterator>::Item, b: <!ty_0 as Iterator>::Item, assumptions: {<!ty_0 as Iterator>::Item = u32}, env: Env { variables: [?ty_1, !ty_0], bias: Soundness }, decls: decls(222, [], [], [], [], [], [], [], {}, {}) }` failed at the following rule(s):
                                                                                  the rule "alias" failed at step #3 (src/file.rs:LL:CC) because
                                                                                    judgment `prove_syntactically_eq { a: ?ty_1, b: !ty_0, assumptions: {<!ty_0 as Iterator>::Item = u32}, env: Env { variables: [?ty_1, !ty_0], bias: Soundness }, decls: decls(222, [], [], [], [], [], [], [], {}, {}) }` failed at the following rule(s):
                                                                                      the rule "existential-nonvar" failed at step #0 (src/file.rs:LL:CC) because
                                                                                        judgment `prove_existential_var_eq { v: ?ty_1, b: !ty_0, assumptions: {<!ty_0 as Iterator>::Item = u32}, env: Env { variables: [?ty_1, !ty_0], bias: Soundness }, decls: decls(222, [], [], [], [], [], [], [], {}, {}) }` failed at the following rule(s):
                                                                                          the rule "existential-nonvar" failed at step #0 (src/file.rs:LL:CC) because
                                                                                            pattern `None` did not match value `Some(!ty_0)`
                                                                                          the rule "existential-universal" failed at step #0 (src/file.rs:LL:CC) because
                                                                                            condition evaluted to false: `env.universe(p) < env.universe(v)`
                                                                      the rule "normalize-via-impl" failed at step #0 (src/file.rs:LL:CC) because
                                                                        expression evaluated to an empty collection: `decls.alias_eq_decls(&a.name)`
                                              the rule "symmetric" failed at step #0 (src/file.rs:LL:CC) because
                                                judgment `prove_eq { a: <?ty_1 as Iterator>::Item, b: <!ty_0 as Iterator>::Item, assumptions: {<!ty_0 as Iterator>::Item = u32}, env: Env { variables: [?ty_1, !ty_0], bias: Soundness }, decls: decls(222, [], [], [], [], [], [], [], {}, {}) }` failed at the following rule(s):
                                                  the rule "alias" failed at step #3 (src/file.rs:LL:CC) because
                                                    judgment `prove_wc_list { goal: {?ty_1 = !ty_0}, assumptions: {<!ty_0 as Iterator>::Item = u32}, env: Env { variables: [?ty_1, !ty_0], bias: Soundness }, decls: decls(222, [], [], [], [], [], [], [], {}, {}) }` failed at the following rule(s):
                                                      the rule "some" failed at step #0 (src/file.rs:LL:CC) because
                                                        judgment `prove_wc { goal: ?ty_1 = !ty_0, assumptions: {<!ty_0 as Iterator>::Item = u32}, env: Env { variables: [?ty_1, !ty_0], bias: Soundness }, decls: decls(222, [], [], [], [], [], [], [], {}, {}) }` failed at the following rule(s):
                                                          the rule "eq" failed at step #0 (src/file.rs:LL:CC) because
                                                            judgment `prove_eq { a: ?ty_1, b: !ty_0, assumptions: {<!ty_0 as Iterator>::Item = u32}, env: Env { variables: [?ty_1, !ty_0], bias: Soundness }, decls: decls(222, [], [], [], [], [], [], [], {}, {}) }` failed at the following rule(s):
                                                              the rule "existential" failed at step #0 (src/file.rs:LL:CC) because
                                                                judgment `prove_existential_var_eq { v: ?ty_1, b: !ty_0, assumptions: {<!ty_0 as Iterator>::Item = u32}, env: Env { variables: [?ty_1, !ty_0], bias: Soundness }, decls: decls(222, [], [], [], [], [], [], [], {}, {}) }` failed at the following rule(s):
                                                                  the rule "existential-nonvar" failed at step #0 (src/file.rs:LL:CC) because
                                                                    pattern `None` did not match value `Some(!ty_0)`
                                                                  the rule "existential-universal" failed at step #0 (src/file.rs:LL:CC) because
                                                                    condition evaluted to false: `env.universe(p) < env.universe(v)`
                                                  the rule "normalize-l" failed at step #0 (src/file.rs:LL:CC) because
                                                    judgment `prove_normalize { p: <?ty_1 as Iterator>::Item, assumptions: {<!ty_0 as Iterator>::Item = u32}, env: Env { variables: [?ty_1, !ty_0], bias: Soundness }, decls: decls(222, [], [], [], [], [], [], [], {}, {}) }` failed at the following rule(s):
                                                      the rule "normalize-via-assumption" failed at step #1 (src/file.rs:LL:CC) because
                                                        judgment `prove_normalize_via { goal: <?ty_1 as Iterator>::Item, via: <!ty_0 as Iterator>::Item = u32, assumptions: {<!ty_0 as Iterator>::Item = u32}, env: Env { variables: [?ty_1, !ty_0], bias: Soundness }, decls: decls(222, [], [], [], [], [], [], [], {}, {}) }` failed at the following rule(s):
                                                          the rule "axiom-l" failed at step #2 (src/file.rs:LL:CC) because
                                                            judgment `prove_syntactically_eq { a: <!ty_0 as Iterator>::Item, b: <?ty_1 as Iterator>::Item, assumptions: {<!ty_0 as Iterator>::Item = u32}, env: Env { variables: [?ty_1, !ty_0], bias: Soundness }, decls: decls(222, [], [], [], [], [], [], [], {}, {}) }` failed at the following rule(s):
                                                              the rule "alias" failed at step #3 (src/file.rs:LL:CC) because
                                                                judgment `prove_syntactically_eq { a: !ty_0, b: ?ty_1, assumptions: {<!ty_0 as Iterator>::Item = u32}, env: Env { variables: [?ty_1, !ty_0], bias: Soundness }, decls: decls(222, [], [], [], [], [], [], [], {}, {}) }` failed at the following rule(s):
                                                                  the rule "symmetric" failed at step #0 (src/file.rs:LL:CC) because
                                                                    judgment `prove_syntactically_eq { a: ?ty_1, b: !ty_0, assumptions: {<!ty_0 as Iterator>::Item = u32}, env: Env { variables: [?ty_1, !ty_0], bias: Soundness }, decls: decls(222, [], [], [], [], [], [], [], {}, {}) }` failed at the following rule(s):
                                                                      the rule "existential-nonvar" failed at step #0 (src/file.rs:LL:CC) because
                                                                        judgment `prove_existential_var_eq { v: ?ty_1, b: !ty_0, assumptions: {<!ty_0 as Iterator>::Item = u32}, env: Env { variables: [?ty_1, !ty_0], bias: Soundness }, decls: decls(222, [], [], [], [], [], [], [], {}, {}) }` failed at the following rule(s):
                                                                          the rule "existential-nonvar" failed at step #0 (src/file.rs:LL:CC) because
                                                                            pattern `None` did not match value `Some(!ty_0)`
                                                                          the rule "existential-universal" failed at step #0 (src/file.rs:LL:CC) because
                                                                            condition evaluted to false: `env.universe(p) < env.universe(v)`
                                                              the rule "symmetric" failed at step #0 (src/file.rs:LL:CC) because
                                                                judgment `prove_syntactically_eq { a: <?ty_1 as Iterator>::Item, b: <!ty_0 as Iterator>::Item, assumptions: {<!ty_0 as Iterator>::Item = u32}, env: Env { variables: [?ty_1, !ty_0], bias: Soundness }, decls: decls(222, [], [], [], [], [], [], [], {}, {}) }` failed at the following rule(s):
                                                                  the rule "alias" failed at step #3 (src/file.rs:LL:CC) because
                                                                    judgment `prove_syntactically_eq { a: ?ty_1, b: !ty_0, assumptions: {<!ty_0 as Iterator>::Item = u32}, env: Env { variables: [?ty_1, !ty_0], bias: Soundness }, decls: decls(222, [], [], [], [], [], [], [], {}, {}) }` failed at the following rule(s):
                                                                      the rule "existential-nonvar" failed at step #0 (src/file.rs:LL:CC) because
                                                                        judgment `prove_existential_var_eq { v: ?ty_1, b: !ty_0, assumptions: {<!ty_0 as Iterator>::Item = u32}, env: Env { variables: [?ty_1, !ty_0], bias: Soundness }, decls: decls(222, [], [], [], [], [], [], [], {}, {}) }` failed at the following rule(s):
                                                                          the rule "existential-nonvar" failed at step #0 (src/file.rs:LL:CC) because
                                                                            pattern `None` did not match value `Some(!ty_0)`
                                                                          the rule "existential-universal" failed at step #0 (src/file.rs:LL:CC) because
                                                                            condition evaluted to false: `env.universe(p) < env.universe(v)`
                                                      the rule "normalize-via-impl" failed at step #0 (src/file.rs:LL:CC) because
                                                        expression evaluated to an empty collection: `decls.alias_eq_decls(&a.name)`"#]]);
=======
        judgment `prove { goal: {for <ty> if {<^ty0_0 as Iterator>::Item = u32} <?ty_0 as Iterator>::Item = u32}, assumptions: {}, env: Env { variables: [?ty_0], bias: Soundness }, decls: decls(222, [], [], [], [], [], [], {}, {}) }` failed at the following rule(s):
          failed at (src/file.rs:LL:CC) because
            judgment `prove_wc_list { goal: {for <ty> if {<^ty0_0 as Iterator>::Item = u32} <?ty_0 as Iterator>::Item = u32}, assumptions: {}, env: Env { variables: [?ty_0], bias: Soundness } }` failed at the following rule(s):
              the rule "some" failed at step #0 (src/file.rs:LL:CC) because
                judgment `prove_wc { goal: for <ty> if {<^ty0_0 as Iterator>::Item = u32} <?ty_0 as Iterator>::Item = u32, assumptions: {}, env: Env { variables: [?ty_0], bias: Soundness } }` failed at the following rule(s):
                  the rule "forall" failed at step #2 (src/file.rs:LL:CC) because
                    judgment `prove_wc { goal: if {<!ty_1 as Iterator>::Item = u32} <?ty_0 as Iterator>::Item = u32, assumptions: {}, env: Env { variables: [?ty_0, !ty_1], bias: Soundness } }` failed at the following rule(s):
                      the rule "implies" failed at step #0 (src/file.rs:LL:CC) because
                        judgment `prove_wc { goal: <?ty_0 as Iterator>::Item = u32, assumptions: {<!ty_1 as Iterator>::Item = u32}, env: Env { variables: [?ty_0, !ty_1], bias: Soundness } }` failed at the following rule(s):
                          the rule "eq" failed at step #0 (src/file.rs:LL:CC) because
                            judgment `prove_eq { a: <?ty_0 as Iterator>::Item, b: u32, assumptions: {<!ty_1 as Iterator>::Item = u32}, env: Env { variables: [?ty_0, !ty_1], bias: Soundness } }` failed at the following rule(s):
                              the rule "normalize-l" failed at step #0 (src/file.rs:LL:CC) because
                                judgment `prove_normalize { p: <?ty_0 as Iterator>::Item, assumptions: {<!ty_1 as Iterator>::Item = u32}, env: Env { variables: [?ty_0, !ty_1], bias: Soundness } }` failed at the following rule(s):
                                  the rule "normalize-via-assumption" failed at step #1 (src/file.rs:LL:CC) because
                                    judgment `prove_normalize_via { goal: <?ty_0 as Iterator>::Item, via: <!ty_1 as Iterator>::Item = u32, assumptions: {<!ty_1 as Iterator>::Item = u32}, env: Env { variables: [?ty_0, !ty_1], bias: Soundness } }` failed at the following rule(s):
                                      the rule "axiom-l" failed at step #2 (src/file.rs:LL:CC) because
                                        judgment `prove_syntactically_eq { a: <!ty_1 as Iterator>::Item, b: <?ty_0 as Iterator>::Item, assumptions: {<!ty_1 as Iterator>::Item = u32}, env: Env { variables: [?ty_0, !ty_1], bias: Soundness } }` failed at the following rule(s):
                                          the rule "alias" failed at step #3 (src/file.rs:LL:CC) because
                                            judgment `prove_syntactically_eq { a: !ty_1, b: ?ty_0, assumptions: {<!ty_1 as Iterator>::Item = u32}, env: Env { variables: [?ty_0, !ty_1], bias: Soundness } }` failed at the following rule(s):
                                              the rule "symmetric" failed at step #0 (src/file.rs:LL:CC) because
                                                judgment `prove_syntactically_eq { a: ?ty_0, b: !ty_1, assumptions: {<!ty_1 as Iterator>::Item = u32}, env: Env { variables: [?ty_0, !ty_1], bias: Soundness } }` failed at the following rule(s):
                                                  the rule "existential-nonvar" failed at step #0 (src/file.rs:LL:CC) because
                                                    judgment `prove_existential_var_eq { v: ?ty_0, b: !ty_1, assumptions: {<!ty_1 as Iterator>::Item = u32}, env: Env { variables: [?ty_0, !ty_1], bias: Soundness } }` failed at the following rule(s):
                                                      the rule "existential-nonvar" failed at step #0 (src/file.rs:LL:CC) because
                                                        pattern `None` did not match value `Some(!ty_1)`
                                                      the rule "existential-universal" failed at step #0 (src/file.rs:LL:CC) because
                                                        condition evaluted to false: `env.universe(p) < env.universe(v)`
                                          the rule "symmetric" failed at step #0 (src/file.rs:LL:CC) because
                                            judgment `prove_syntactically_eq { a: <?ty_0 as Iterator>::Item, b: <!ty_1 as Iterator>::Item, assumptions: {<!ty_1 as Iterator>::Item = u32}, env: Env { variables: [?ty_0, !ty_1], bias: Soundness } }` failed at the following rule(s):
                                              the rule "alias" failed at step #3 (src/file.rs:LL:CC) because
                                                judgment `prove_syntactically_eq { a: ?ty_0, b: !ty_1, assumptions: {<!ty_1 as Iterator>::Item = u32}, env: Env { variables: [?ty_0, !ty_1], bias: Soundness } }` failed at the following rule(s):
                                                  the rule "existential-nonvar" failed at step #0 (src/file.rs:LL:CC) because
                                                    judgment `prove_existential_var_eq { v: ?ty_0, b: !ty_1, assumptions: {<!ty_1 as Iterator>::Item = u32}, env: Env { variables: [?ty_0, !ty_1], bias: Soundness } }` failed at the following rule(s):
                                                      the rule "existential-nonvar" failed at step #0 (src/file.rs:LL:CC) because
                                                        pattern `None` did not match value `Some(!ty_1)`
                                                      the rule "existential-universal" failed at step #0 (src/file.rs:LL:CC) because
                                                        condition evaluted to false: `env.universe(p) < env.universe(v)`
                                  the rule "normalize-via-impl" failed at step #0 (src/file.rs:LL:CC) because
                                    expression evaluated to an empty collection: `decls.alias_eq_decls(&a.name)`
                              the rule "symmetric" failed at step #0 (src/file.rs:LL:CC) because
                                judgment `prove_eq { a: u32, b: <?ty_0 as Iterator>::Item, assumptions: {<!ty_1 as Iterator>::Item = u32}, env: Env { variables: [?ty_0, !ty_1], bias: Soundness } }` failed at the following rule(s):
                                  the rule "normalize-l" failed at step #1 (src/file.rs:LL:CC) because
                                    judgment `prove_after { constraints: Constraints { env: Env { variables: [?ty_0, !ty_1], bias: Soundness }, known_true: true, substitution: {} }, goal: {<!ty_1 as Iterator>::Item = <?ty_0 as Iterator>::Item}, assumptions: {<!ty_1 as Iterator>::Item = u32} }` failed at the following rule(s):
                                      the rule "prove_after" failed at step #1 (src/file.rs:LL:CC) because
                                        judgment `prove { goal: {<!ty_0 as Iterator>::Item = <?ty_1 as Iterator>::Item}, assumptions: {<!ty_0 as Iterator>::Item = u32}, env: Env { variables: [?ty_1, !ty_0], bias: Soundness }, decls: decls(222, [], [], [], [], [], [], {}, {}) }` failed at the following rule(s):
                                          failed at (src/file.rs:LL:CC) because
                                            judgment `prove_wc_list { goal: {<!ty_0 as Iterator>::Item = <?ty_1 as Iterator>::Item}, assumptions: {<!ty_0 as Iterator>::Item = u32}, env: Env { variables: [?ty_1, !ty_0], bias: Soundness } }` failed at the following rule(s):
                                              the rule "some" failed at step #0 (src/file.rs:LL:CC) because
                                                judgment `prove_wc { goal: <!ty_0 as Iterator>::Item = <?ty_1 as Iterator>::Item, assumptions: {<!ty_0 as Iterator>::Item = u32}, env: Env { variables: [?ty_1, !ty_0], bias: Soundness } }` failed at the following rule(s):
                                                  the rule "eq" failed at step #0 (src/file.rs:LL:CC) because
                                                    judgment `prove_eq { a: <!ty_0 as Iterator>::Item, b: <?ty_1 as Iterator>::Item, assumptions: {<!ty_0 as Iterator>::Item = u32}, env: Env { variables: [?ty_1, !ty_0], bias: Soundness } }` failed at the following rule(s):
                                                      the rule "alias" failed at step #3 (src/file.rs:LL:CC) because
                                                        judgment `prove { goal: {!ty_0 = ?ty_1}, assumptions: {<!ty_0 as Iterator>::Item = u32}, env: Env { variables: [?ty_1, !ty_0], bias: Soundness }, decls: decls(222, [], [], [], [], [], [], {}, {}) }` failed at the following rule(s):
                                                          failed at (src/file.rs:LL:CC) because
                                                            judgment `prove_wc_list { goal: {!ty_0 = ?ty_1}, assumptions: {<!ty_0 as Iterator>::Item = u32}, env: Env { variables: [?ty_1, !ty_0], bias: Soundness } }` failed at the following rule(s):
                                                              the rule "some" failed at step #0 (src/file.rs:LL:CC) because
                                                                judgment `prove_wc { goal: !ty_0 = ?ty_1, assumptions: {<!ty_0 as Iterator>::Item = u32}, env: Env { variables: [?ty_1, !ty_0], bias: Soundness } }` failed at the following rule(s):
                                                                  the rule "eq" failed at step #0 (src/file.rs:LL:CC) because
                                                                    judgment `prove_eq { a: !ty_0, b: ?ty_1, assumptions: {<!ty_0 as Iterator>::Item = u32}, env: Env { variables: [?ty_1, !ty_0], bias: Soundness } }` failed at the following rule(s):
                                                                      the rule "symmetric" failed at step #0 (src/file.rs:LL:CC) because
                                                                        judgment `prove_eq { a: ?ty_1, b: !ty_0, assumptions: {<!ty_0 as Iterator>::Item = u32}, env: Env { variables: [?ty_1, !ty_0], bias: Soundness } }` failed at the following rule(s):
                                                                          the rule "existential" failed at step #0 (src/file.rs:LL:CC) because
                                                                            judgment `prove_existential_var_eq { v: ?ty_1, b: !ty_0, assumptions: {<!ty_0 as Iterator>::Item = u32}, env: Env { variables: [?ty_1, !ty_0], bias: Soundness } }` failed at the following rule(s):
                                                                              the rule "existential-nonvar" failed at step #0 (src/file.rs:LL:CC) because
                                                                                pattern `None` did not match value `Some(!ty_0)`
                                                                              the rule "existential-universal" failed at step #0 (src/file.rs:LL:CC) because
                                                                                condition evaluted to false: `env.universe(p) < env.universe(v)`
                                                      the rule "normalize-l" failed at step #1 (src/file.rs:LL:CC) because
                                                        judgment `prove_after { constraints: Constraints { env: Env { variables: [?ty_1, !ty_0], bias: Soundness }, known_true: true, substitution: {} }, goal: {u32 = <?ty_1 as Iterator>::Item}, assumptions: {<!ty_0 as Iterator>::Item = u32} }` failed at the following rule(s):
                                                          the rule "prove_after" failed at step #1 (src/file.rs:LL:CC) because
                                                            judgment `prove { goal: {u32 = <?ty_1 as Iterator>::Item}, assumptions: {<!ty_0 as Iterator>::Item = u32}, env: Env { variables: [?ty_1, !ty_0], bias: Soundness }, decls: decls(222, [], [], [], [], [], [], {}, {}) }` failed at the following rule(s):
                                                              failed at (src/file.rs:LL:CC) because
                                                                judgment `prove_wc_list { goal: {u32 = <?ty_1 as Iterator>::Item}, assumptions: {<!ty_0 as Iterator>::Item = u32}, env: Env { variables: [?ty_1, !ty_0], bias: Soundness } }` failed at the following rule(s):
                                                                  the rule "some" failed at step #0 (src/file.rs:LL:CC) because
                                                                    judgment `prove_wc { goal: u32 = <?ty_1 as Iterator>::Item, assumptions: {<!ty_0 as Iterator>::Item = u32}, env: Env { variables: [?ty_1, !ty_0], bias: Soundness } }` failed at the following rule(s):
                                                                      the rule "eq" failed at step #0 (src/file.rs:LL:CC) because
                                                                        judgment `prove_eq { a: u32, b: <?ty_1 as Iterator>::Item, assumptions: {<!ty_0 as Iterator>::Item = u32}, env: Env { variables: [?ty_1, !ty_0], bias: Soundness } }` failed at the following rule(s):
                                                                          the rule "symmetric" failed at step #0 (src/file.rs:LL:CC) because
                                                                            judgment `prove_eq { a: <?ty_1 as Iterator>::Item, b: u32, assumptions: {<!ty_0 as Iterator>::Item = u32}, env: Env { variables: [?ty_1, !ty_0], bias: Soundness } }` failed at the following rule(s):
                                                                              the rule "normalize-l" failed at step #0 (src/file.rs:LL:CC) because
                                                                                judgment `prove_normalize { p: <?ty_1 as Iterator>::Item, assumptions: {<!ty_0 as Iterator>::Item = u32}, env: Env { variables: [?ty_1, !ty_0], bias: Soundness } }` failed at the following rule(s):
                                                                                  the rule "normalize-via-assumption" failed at step #1 (src/file.rs:LL:CC) because
                                                                                    judgment `prove_normalize_via { goal: <?ty_1 as Iterator>::Item, via: <!ty_0 as Iterator>::Item = u32, assumptions: {<!ty_0 as Iterator>::Item = u32}, env: Env { variables: [?ty_1, !ty_0], bias: Soundness } }` failed at the following rule(s):
                                                                                      the rule "axiom-l" failed at step #2 (src/file.rs:LL:CC) because
                                                                                        judgment `prove_syntactically_eq { a: <!ty_0 as Iterator>::Item, b: <?ty_1 as Iterator>::Item, assumptions: {<!ty_0 as Iterator>::Item = u32}, env: Env { variables: [?ty_1, !ty_0], bias: Soundness } }` failed at the following rule(s):
                                                                                          the rule "alias" failed at step #3 (src/file.rs:LL:CC) because
                                                                                            judgment `prove_syntactically_eq { a: !ty_0, b: ?ty_1, assumptions: {<!ty_0 as Iterator>::Item = u32}, env: Env { variables: [?ty_1, !ty_0], bias: Soundness } }` failed at the following rule(s):
                                                                                              the rule "symmetric" failed at step #0 (src/file.rs:LL:CC) because
                                                                                                judgment `prove_syntactically_eq { a: ?ty_1, b: !ty_0, assumptions: {<!ty_0 as Iterator>::Item = u32}, env: Env { variables: [?ty_1, !ty_0], bias: Soundness } }` failed at the following rule(s):
                                                                                                  the rule "existential-nonvar" failed at step #0 (src/file.rs:LL:CC) because
                                                                                                    judgment `prove_existential_var_eq { v: ?ty_1, b: !ty_0, assumptions: {<!ty_0 as Iterator>::Item = u32}, env: Env { variables: [?ty_1, !ty_0], bias: Soundness } }` failed at the following rule(s):
                                                                                                      the rule "existential-nonvar" failed at step #0 (src/file.rs:LL:CC) because
                                                                                                        pattern `None` did not match value `Some(!ty_0)`
                                                                                                      the rule "existential-universal" failed at step #0 (src/file.rs:LL:CC) because
                                                                                                        condition evaluted to false: `env.universe(p) < env.universe(v)`
                                                                                          the rule "symmetric" failed at step #0 (src/file.rs:LL:CC) because
                                                                                            judgment `prove_syntactically_eq { a: <?ty_1 as Iterator>::Item, b: <!ty_0 as Iterator>::Item, assumptions: {<!ty_0 as Iterator>::Item = u32}, env: Env { variables: [?ty_1, !ty_0], bias: Soundness } }` failed at the following rule(s):
                                                                                              the rule "alias" failed at step #3 (src/file.rs:LL:CC) because
                                                                                                judgment `prove_syntactically_eq { a: ?ty_1, b: !ty_0, assumptions: {<!ty_0 as Iterator>::Item = u32}, env: Env { variables: [?ty_1, !ty_0], bias: Soundness } }` failed at the following rule(s):
                                                                                                  the rule "existential-nonvar" failed at step #0 (src/file.rs:LL:CC) because
                                                                                                    judgment `prove_existential_var_eq { v: ?ty_1, b: !ty_0, assumptions: {<!ty_0 as Iterator>::Item = u32}, env: Env { variables: [?ty_1, !ty_0], bias: Soundness } }` failed at the following rule(s):
                                                                                                      the rule "existential-nonvar" failed at step #0 (src/file.rs:LL:CC) because
                                                                                                        pattern `None` did not match value `Some(!ty_0)`
                                                                                                      the rule "existential-universal" failed at step #0 (src/file.rs:LL:CC) because
                                                                                                        condition evaluted to false: `env.universe(p) < env.universe(v)`
                                                                                  the rule "normalize-via-impl" failed at step #0 (src/file.rs:LL:CC) because
                                                                                    expression evaluated to an empty collection: `decls.alias_eq_decls(&a.name)`
                                                      the rule "symmetric" failed at step #0 (src/file.rs:LL:CC) because
                                                        judgment `prove_eq { a: <?ty_1 as Iterator>::Item, b: <!ty_0 as Iterator>::Item, assumptions: {<!ty_0 as Iterator>::Item = u32}, env: Env { variables: [?ty_1, !ty_0], bias: Soundness } }` failed at the following rule(s):
                                                          the rule "alias" failed at step #3 (src/file.rs:LL:CC) because
                                                            judgment `prove { goal: {?ty_1 = !ty_0}, assumptions: {<!ty_0 as Iterator>::Item = u32}, env: Env { variables: [?ty_1, !ty_0], bias: Soundness }, decls: decls(222, [], [], [], [], [], [], {}, {}) }` failed at the following rule(s):
                                                              failed at (src/file.rs:LL:CC) because
                                                                judgment `prove_wc_list { goal: {?ty_1 = !ty_0}, assumptions: {<!ty_0 as Iterator>::Item = u32}, env: Env { variables: [?ty_1, !ty_0], bias: Soundness } }` failed at the following rule(s):
                                                                  the rule "some" failed at step #0 (src/file.rs:LL:CC) because
                                                                    judgment `prove_wc { goal: ?ty_1 = !ty_0, assumptions: {<!ty_0 as Iterator>::Item = u32}, env: Env { variables: [?ty_1, !ty_0], bias: Soundness } }` failed at the following rule(s):
                                                                      the rule "eq" failed at step #0 (src/file.rs:LL:CC) because
                                                                        judgment `prove_eq { a: ?ty_1, b: !ty_0, assumptions: {<!ty_0 as Iterator>::Item = u32}, env: Env { variables: [?ty_1, !ty_0], bias: Soundness } }` failed at the following rule(s):
                                                                          the rule "existential" failed at step #0 (src/file.rs:LL:CC) because
                                                                            judgment `prove_existential_var_eq { v: ?ty_1, b: !ty_0, assumptions: {<!ty_0 as Iterator>::Item = u32}, env: Env { variables: [?ty_1, !ty_0], bias: Soundness } }` failed at the following rule(s):
                                                                              the rule "existential-nonvar" failed at step #0 (src/file.rs:LL:CC) because
                                                                                pattern `None` did not match value `Some(!ty_0)`
                                                                              the rule "existential-universal" failed at step #0 (src/file.rs:LL:CC) because
                                                                                condition evaluted to false: `env.universe(p) < env.universe(v)`
                                                          the rule "normalize-l" failed at step #0 (src/file.rs:LL:CC) because
                                                            judgment `prove_normalize { p: <?ty_1 as Iterator>::Item, assumptions: {<!ty_0 as Iterator>::Item = u32}, env: Env { variables: [?ty_1, !ty_0], bias: Soundness } }` failed at the following rule(s):
                                                              the rule "normalize-via-assumption" failed at step #1 (src/file.rs:LL:CC) because
                                                                judgment `prove_normalize_via { goal: <?ty_1 as Iterator>::Item, via: <!ty_0 as Iterator>::Item = u32, assumptions: {<!ty_0 as Iterator>::Item = u32}, env: Env { variables: [?ty_1, !ty_0], bias: Soundness } }` failed at the following rule(s):
                                                                  the rule "axiom-l" failed at step #2 (src/file.rs:LL:CC) because
                                                                    judgment `prove_syntactically_eq { a: <!ty_0 as Iterator>::Item, b: <?ty_1 as Iterator>::Item, assumptions: {<!ty_0 as Iterator>::Item = u32}, env: Env { variables: [?ty_1, !ty_0], bias: Soundness } }` failed at the following rule(s):
                                                                      the rule "alias" failed at step #3 (src/file.rs:LL:CC) because
                                                                        judgment `prove_syntactically_eq { a: !ty_0, b: ?ty_1, assumptions: {<!ty_0 as Iterator>::Item = u32}, env: Env { variables: [?ty_1, !ty_0], bias: Soundness } }` failed at the following rule(s):
                                                                          the rule "symmetric" failed at step #0 (src/file.rs:LL:CC) because
                                                                            judgment `prove_syntactically_eq { a: ?ty_1, b: !ty_0, assumptions: {<!ty_0 as Iterator>::Item = u32}, env: Env { variables: [?ty_1, !ty_0], bias: Soundness } }` failed at the following rule(s):
                                                                              the rule "existential-nonvar" failed at step #0 (src/file.rs:LL:CC) because
                                                                                judgment `prove_existential_var_eq { v: ?ty_1, b: !ty_0, assumptions: {<!ty_0 as Iterator>::Item = u32}, env: Env { variables: [?ty_1, !ty_0], bias: Soundness } }` failed at the following rule(s):
                                                                                  the rule "existential-nonvar" failed at step #0 (src/file.rs:LL:CC) because
                                                                                    pattern `None` did not match value `Some(!ty_0)`
                                                                                  the rule "existential-universal" failed at step #0 (src/file.rs:LL:CC) because
                                                                                    condition evaluted to false: `env.universe(p) < env.universe(v)`
                                                                      the rule "symmetric" failed at step #0 (src/file.rs:LL:CC) because
                                                                        judgment `prove_syntactically_eq { a: <?ty_1 as Iterator>::Item, b: <!ty_0 as Iterator>::Item, assumptions: {<!ty_0 as Iterator>::Item = u32}, env: Env { variables: [?ty_1, !ty_0], bias: Soundness } }` failed at the following rule(s):
                                                                          the rule "alias" failed at step #3 (src/file.rs:LL:CC) because
                                                                            judgment `prove_syntactically_eq { a: ?ty_1, b: !ty_0, assumptions: {<!ty_0 as Iterator>::Item = u32}, env: Env { variables: [?ty_1, !ty_0], bias: Soundness } }` failed at the following rule(s):
                                                                              the rule "existential-nonvar" failed at step #0 (src/file.rs:LL:CC) because
                                                                                judgment `prove_existential_var_eq { v: ?ty_1, b: !ty_0, assumptions: {<!ty_0 as Iterator>::Item = u32}, env: Env { variables: [?ty_1, !ty_0], bias: Soundness } }` failed at the following rule(s):
                                                                                  the rule "existential-nonvar" failed at step #0 (src/file.rs:LL:CC) because
                                                                                    pattern `None` did not match value `Some(!ty_0)`
                                                                                  the rule "existential-universal" failed at step #0 (src/file.rs:LL:CC) because
                                                                                    condition evaluted to false: `env.universe(p) < env.universe(v)`
                                                              the rule "normalize-via-impl" failed at step #0 (src/file.rs:LL:CC) because
                                                                expression evaluated to an empty collection: `decls.alias_eq_decls(&a.name)`"#]]);
>>>>>>> 0e538344
}

#[test]
fn test_normalize_assoc_ty_existential1() {
    test_prove(
        Decls::empty(),
        term(
            "\
            forall<ty T> \
            exists<ty A> \
            { <T as Iterator>::Item = u32 } => { <A as Iterator>::Item = u32 }",
        ),
    )
    .assert_ok(expect![[r#"
        {
          Constraints { env: Env { variables: [!ty_1, ?ty_2], bias: Soundness }, known_true: true, substitution: {?ty_2 => !ty_1} },
        }
    "#]]);
}<|MERGE_RESOLUTION|>--- conflicted
+++ resolved
@@ -52,150 +52,7 @@
         term("exists<ty A> {} => {for<ty T> if { <T as Iterator>::Item = u32 } <A as Iterator>::Item = u32}"),
     ).assert_err(
     expect![[r#"
-<<<<<<< HEAD
-        judgment `prove_wc_list { goal: {for <ty> if {<^ty0_0 as Iterator>::Item = u32} <?ty_0 as Iterator>::Item = u32}, assumptions: {}, env: Env { variables: [?ty_0], bias: Soundness }, decls: decls(222, [], [], [], [], [], [], [], {}, {}) }` failed at the following rule(s):
-          the rule "some" failed at step #0 (src/file.rs:LL:CC) because
-            judgment `prove_wc { goal: for <ty> if {<^ty0_0 as Iterator>::Item = u32} <?ty_0 as Iterator>::Item = u32, assumptions: {}, env: Env { variables: [?ty_0], bias: Soundness }, decls: decls(222, [], [], [], [], [], [], [], {}, {}) }` failed at the following rule(s):
-              the rule "forall" failed at step #2 (src/file.rs:LL:CC) because
-                judgment `prove_wc { goal: if {<!ty_1 as Iterator>::Item = u32} <?ty_0 as Iterator>::Item = u32, assumptions: {}, env: Env { variables: [?ty_0, !ty_1], bias: Soundness }, decls: decls(222, [], [], [], [], [], [], [], {}, {}) }` failed at the following rule(s):
-                  the rule "implies" failed at step #0 (src/file.rs:LL:CC) because
-                    judgment `prove_wc { goal: <?ty_0 as Iterator>::Item = u32, assumptions: {<!ty_1 as Iterator>::Item = u32}, env: Env { variables: [?ty_0, !ty_1], bias: Soundness }, decls: decls(222, [], [], [], [], [], [], [], {}, {}) }` failed at the following rule(s):
-                      the rule "eq" failed at step #0 (src/file.rs:LL:CC) because
-                        judgment `prove_eq { a: <?ty_0 as Iterator>::Item, b: u32, assumptions: {<!ty_1 as Iterator>::Item = u32}, env: Env { variables: [?ty_0, !ty_1], bias: Soundness }, decls: decls(222, [], [], [], [], [], [], [], {}, {}) }` failed at the following rule(s):
-                          the rule "normalize-l" failed at step #0 (src/file.rs:LL:CC) because
-                            judgment `prove_normalize { p: <?ty_0 as Iterator>::Item, assumptions: {<!ty_1 as Iterator>::Item = u32}, env: Env { variables: [?ty_0, !ty_1], bias: Soundness }, decls: decls(222, [], [], [], [], [], [], [], {}, {}) }` failed at the following rule(s):
-                              the rule "normalize-via-assumption" failed at step #1 (src/file.rs:LL:CC) because
-                                judgment `prove_normalize_via { goal: <?ty_0 as Iterator>::Item, via: <!ty_1 as Iterator>::Item = u32, assumptions: {<!ty_1 as Iterator>::Item = u32}, env: Env { variables: [?ty_0, !ty_1], bias: Soundness }, decls: decls(222, [], [], [], [], [], [], [], {}, {}) }` failed at the following rule(s):
-                                  the rule "axiom-l" failed at step #2 (src/file.rs:LL:CC) because
-                                    judgment `prove_syntactically_eq { a: <!ty_1 as Iterator>::Item, b: <?ty_0 as Iterator>::Item, assumptions: {<!ty_1 as Iterator>::Item = u32}, env: Env { variables: [?ty_0, !ty_1], bias: Soundness }, decls: decls(222, [], [], [], [], [], [], [], {}, {}) }` failed at the following rule(s):
-                                      the rule "alias" failed at step #3 (src/file.rs:LL:CC) because
-                                        judgment `prove_syntactically_eq { a: !ty_1, b: ?ty_0, assumptions: {<!ty_1 as Iterator>::Item = u32}, env: Env { variables: [?ty_0, !ty_1], bias: Soundness }, decls: decls(222, [], [], [], [], [], [], [], {}, {}) }` failed at the following rule(s):
-                                          the rule "symmetric" failed at step #0 (src/file.rs:LL:CC) because
-                                            judgment `prove_syntactically_eq { a: ?ty_0, b: !ty_1, assumptions: {<!ty_1 as Iterator>::Item = u32}, env: Env { variables: [?ty_0, !ty_1], bias: Soundness }, decls: decls(222, [], [], [], [], [], [], [], {}, {}) }` failed at the following rule(s):
-                                              the rule "existential-nonvar" failed at step #0 (src/file.rs:LL:CC) because
-                                                judgment `prove_existential_var_eq { v: ?ty_0, b: !ty_1, assumptions: {<!ty_1 as Iterator>::Item = u32}, env: Env { variables: [?ty_0, !ty_1], bias: Soundness }, decls: decls(222, [], [], [], [], [], [], [], {}, {}) }` failed at the following rule(s):
-                                                  the rule "existential-nonvar" failed at step #0 (src/file.rs:LL:CC) because
-                                                    pattern `None` did not match value `Some(!ty_1)`
-                                                  the rule "existential-universal" failed at step #0 (src/file.rs:LL:CC) because
-                                                    condition evaluted to false: `env.universe(p) < env.universe(v)`
-                                      the rule "symmetric" failed at step #0 (src/file.rs:LL:CC) because
-                                        judgment `prove_syntactically_eq { a: <?ty_0 as Iterator>::Item, b: <!ty_1 as Iterator>::Item, assumptions: {<!ty_1 as Iterator>::Item = u32}, env: Env { variables: [?ty_0, !ty_1], bias: Soundness }, decls: decls(222, [], [], [], [], [], [], [], {}, {}) }` failed at the following rule(s):
-                                          the rule "alias" failed at step #3 (src/file.rs:LL:CC) because
-                                            judgment `prove_syntactically_eq { a: ?ty_0, b: !ty_1, assumptions: {<!ty_1 as Iterator>::Item = u32}, env: Env { variables: [?ty_0, !ty_1], bias: Soundness }, decls: decls(222, [], [], [], [], [], [], [], {}, {}) }` failed at the following rule(s):
-                                              the rule "existential-nonvar" failed at step #0 (src/file.rs:LL:CC) because
-                                                judgment `prove_existential_var_eq { v: ?ty_0, b: !ty_1, assumptions: {<!ty_1 as Iterator>::Item = u32}, env: Env { variables: [?ty_0, !ty_1], bias: Soundness }, decls: decls(222, [], [], [], [], [], [], [], {}, {}) }` failed at the following rule(s):
-                                                  the rule "existential-nonvar" failed at step #0 (src/file.rs:LL:CC) because
-                                                    pattern `None` did not match value `Some(!ty_1)`
-                                                  the rule "existential-universal" failed at step #0 (src/file.rs:LL:CC) because
-                                                    condition evaluted to false: `env.universe(p) < env.universe(v)`
-                              the rule "normalize-via-impl" failed at step #0 (src/file.rs:LL:CC) because
-                                expression evaluated to an empty collection: `decls.alias_eq_decls(&a.name)`
-                          the rule "symmetric" failed at step #0 (src/file.rs:LL:CC) because
-                            judgment `prove_eq { a: u32, b: <?ty_0 as Iterator>::Item, assumptions: {<!ty_1 as Iterator>::Item = u32}, env: Env { variables: [?ty_0, !ty_1], bias: Soundness }, decls: decls(222, [], [], [], [], [], [], [], {}, {}) }` failed at the following rule(s):
-                              the rule "normalize-l" failed at step #1 (src/file.rs:LL:CC) because
-                                judgment `prove_after { constraints: Constraints { env: Env { variables: [?ty_0, !ty_1], bias: Soundness }, known_true: true, substitution: {} }, goal: {<!ty_1 as Iterator>::Item = <?ty_0 as Iterator>::Item}, assumptions: {<!ty_1 as Iterator>::Item = u32}, decls: decls(222, [], [], [], [], [], [], [], {}, {}) }` failed at the following rule(s):
-                                  the rule "prove_after" failed at step #1 (src/file.rs:LL:CC) because
-                                    judgment `prove_wc_list { goal: {<!ty_0 as Iterator>::Item = <?ty_1 as Iterator>::Item}, assumptions: {<!ty_0 as Iterator>::Item = u32}, env: Env { variables: [?ty_1, !ty_0], bias: Soundness }, decls: decls(222, [], [], [], [], [], [], [], {}, {}) }` failed at the following rule(s):
-                                      the rule "some" failed at step #0 (src/file.rs:LL:CC) because
-                                        judgment `prove_wc { goal: <!ty_0 as Iterator>::Item = <?ty_1 as Iterator>::Item, assumptions: {<!ty_0 as Iterator>::Item = u32}, env: Env { variables: [?ty_1, !ty_0], bias: Soundness }, decls: decls(222, [], [], [], [], [], [], [], {}, {}) }` failed at the following rule(s):
-                                          the rule "eq" failed at step #0 (src/file.rs:LL:CC) because
-                                            judgment `prove_eq { a: <!ty_0 as Iterator>::Item, b: <?ty_1 as Iterator>::Item, assumptions: {<!ty_0 as Iterator>::Item = u32}, env: Env { variables: [?ty_1, !ty_0], bias: Soundness }, decls: decls(222, [], [], [], [], [], [], [], {}, {}) }` failed at the following rule(s):
-                                              the rule "alias" failed at step #3 (src/file.rs:LL:CC) because
-                                                judgment `prove_wc_list { goal: {!ty_0 = ?ty_1}, assumptions: {<!ty_0 as Iterator>::Item = u32}, env: Env { variables: [?ty_1, !ty_0], bias: Soundness }, decls: decls(222, [], [], [], [], [], [], [], {}, {}) }` failed at the following rule(s):
-                                                  the rule "some" failed at step #0 (src/file.rs:LL:CC) because
-                                                    judgment `prove_wc { goal: !ty_0 = ?ty_1, assumptions: {<!ty_0 as Iterator>::Item = u32}, env: Env { variables: [?ty_1, !ty_0], bias: Soundness }, decls: decls(222, [], [], [], [], [], [], [], {}, {}) }` failed at the following rule(s):
-                                                      the rule "eq" failed at step #0 (src/file.rs:LL:CC) because
-                                                        judgment `prove_eq { a: !ty_0, b: ?ty_1, assumptions: {<!ty_0 as Iterator>::Item = u32}, env: Env { variables: [?ty_1, !ty_0], bias: Soundness }, decls: decls(222, [], [], [], [], [], [], [], {}, {}) }` failed at the following rule(s):
-                                                          the rule "symmetric" failed at step #0 (src/file.rs:LL:CC) because
-                                                            judgment `prove_eq { a: ?ty_1, b: !ty_0, assumptions: {<!ty_0 as Iterator>::Item = u32}, env: Env { variables: [?ty_1, !ty_0], bias: Soundness }, decls: decls(222, [], [], [], [], [], [], [], {}, {}) }` failed at the following rule(s):
-                                                              the rule "existential" failed at step #0 (src/file.rs:LL:CC) because
-                                                                judgment `prove_existential_var_eq { v: ?ty_1, b: !ty_0, assumptions: {<!ty_0 as Iterator>::Item = u32}, env: Env { variables: [?ty_1, !ty_0], bias: Soundness }, decls: decls(222, [], [], [], [], [], [], [], {}, {}) }` failed at the following rule(s):
-                                                                  the rule "existential-nonvar" failed at step #0 (src/file.rs:LL:CC) because
-                                                                    pattern `None` did not match value `Some(!ty_0)`
-                                                                  the rule "existential-universal" failed at step #0 (src/file.rs:LL:CC) because
-                                                                    condition evaluted to false: `env.universe(p) < env.universe(v)`
-                                              the rule "normalize-l" failed at step #1 (src/file.rs:LL:CC) because
-                                                judgment `prove_after { constraints: Constraints { env: Env { variables: [?ty_1, !ty_0], bias: Soundness }, known_true: true, substitution: {} }, goal: {u32 = <?ty_1 as Iterator>::Item}, assumptions: {<!ty_0 as Iterator>::Item = u32}, decls: decls(222, [], [], [], [], [], [], [], {}, {}) }` failed at the following rule(s):
-                                                  the rule "prove_after" failed at step #1 (src/file.rs:LL:CC) because
-                                                    judgment `prove_wc_list { goal: {u32 = <?ty_1 as Iterator>::Item}, assumptions: {<!ty_0 as Iterator>::Item = u32}, env: Env { variables: [?ty_1, !ty_0], bias: Soundness }, decls: decls(222, [], [], [], [], [], [], [], {}, {}) }` failed at the following rule(s):
-                                                      the rule "some" failed at step #0 (src/file.rs:LL:CC) because
-                                                        judgment `prove_wc { goal: u32 = <?ty_1 as Iterator>::Item, assumptions: {<!ty_0 as Iterator>::Item = u32}, env: Env { variables: [?ty_1, !ty_0], bias: Soundness }, decls: decls(222, [], [], [], [], [], [], [], {}, {}) }` failed at the following rule(s):
-                                                          the rule "eq" failed at step #0 (src/file.rs:LL:CC) because
-                                                            judgment `prove_eq { a: u32, b: <?ty_1 as Iterator>::Item, assumptions: {<!ty_0 as Iterator>::Item = u32}, env: Env { variables: [?ty_1, !ty_0], bias: Soundness }, decls: decls(222, [], [], [], [], [], [], [], {}, {}) }` failed at the following rule(s):
-                                                              the rule "symmetric" failed at step #0 (src/file.rs:LL:CC) because
-                                                                judgment `prove_eq { a: <?ty_1 as Iterator>::Item, b: u32, assumptions: {<!ty_0 as Iterator>::Item = u32}, env: Env { variables: [?ty_1, !ty_0], bias: Soundness }, decls: decls(222, [], [], [], [], [], [], [], {}, {}) }` failed at the following rule(s):
-                                                                  the rule "normalize-l" failed at step #0 (src/file.rs:LL:CC) because
-                                                                    judgment `prove_normalize { p: <?ty_1 as Iterator>::Item, assumptions: {<!ty_0 as Iterator>::Item = u32}, env: Env { variables: [?ty_1, !ty_0], bias: Soundness }, decls: decls(222, [], [], [], [], [], [], [], {}, {}) }` failed at the following rule(s):
-                                                                      the rule "normalize-via-assumption" failed at step #1 (src/file.rs:LL:CC) because
-                                                                        judgment `prove_normalize_via { goal: <?ty_1 as Iterator>::Item, via: <!ty_0 as Iterator>::Item = u32, assumptions: {<!ty_0 as Iterator>::Item = u32}, env: Env { variables: [?ty_1, !ty_0], bias: Soundness }, decls: decls(222, [], [], [], [], [], [], [], {}, {}) }` failed at the following rule(s):
-                                                                          the rule "axiom-l" failed at step #2 (src/file.rs:LL:CC) because
-                                                                            judgment `prove_syntactically_eq { a: <!ty_0 as Iterator>::Item, b: <?ty_1 as Iterator>::Item, assumptions: {<!ty_0 as Iterator>::Item = u32}, env: Env { variables: [?ty_1, !ty_0], bias: Soundness }, decls: decls(222, [], [], [], [], [], [], [], {}, {}) }` failed at the following rule(s):
-                                                                              the rule "alias" failed at step #3 (src/file.rs:LL:CC) because
-                                                                                judgment `prove_syntactically_eq { a: !ty_0, b: ?ty_1, assumptions: {<!ty_0 as Iterator>::Item = u32}, env: Env { variables: [?ty_1, !ty_0], bias: Soundness }, decls: decls(222, [], [], [], [], [], [], [], {}, {}) }` failed at the following rule(s):
-                                                                                  the rule "symmetric" failed at step #0 (src/file.rs:LL:CC) because
-                                                                                    judgment `prove_syntactically_eq { a: ?ty_1, b: !ty_0, assumptions: {<!ty_0 as Iterator>::Item = u32}, env: Env { variables: [?ty_1, !ty_0], bias: Soundness }, decls: decls(222, [], [], [], [], [], [], [], {}, {}) }` failed at the following rule(s):
-                                                                                      the rule "existential-nonvar" failed at step #0 (src/file.rs:LL:CC) because
-                                                                                        judgment `prove_existential_var_eq { v: ?ty_1, b: !ty_0, assumptions: {<!ty_0 as Iterator>::Item = u32}, env: Env { variables: [?ty_1, !ty_0], bias: Soundness }, decls: decls(222, [], [], [], [], [], [], [], {}, {}) }` failed at the following rule(s):
-                                                                                          the rule "existential-nonvar" failed at step #0 (src/file.rs:LL:CC) because
-                                                                                            pattern `None` did not match value `Some(!ty_0)`
-                                                                                          the rule "existential-universal" failed at step #0 (src/file.rs:LL:CC) because
-                                                                                            condition evaluted to false: `env.universe(p) < env.universe(v)`
-                                                                              the rule "symmetric" failed at step #0 (src/file.rs:LL:CC) because
-                                                                                judgment `prove_syntactically_eq { a: <?ty_1 as Iterator>::Item, b: <!ty_0 as Iterator>::Item, assumptions: {<!ty_0 as Iterator>::Item = u32}, env: Env { variables: [?ty_1, !ty_0], bias: Soundness }, decls: decls(222, [], [], [], [], [], [], [], {}, {}) }` failed at the following rule(s):
-                                                                                  the rule "alias" failed at step #3 (src/file.rs:LL:CC) because
-                                                                                    judgment `prove_syntactically_eq { a: ?ty_1, b: !ty_0, assumptions: {<!ty_0 as Iterator>::Item = u32}, env: Env { variables: [?ty_1, !ty_0], bias: Soundness }, decls: decls(222, [], [], [], [], [], [], [], {}, {}) }` failed at the following rule(s):
-                                                                                      the rule "existential-nonvar" failed at step #0 (src/file.rs:LL:CC) because
-                                                                                        judgment `prove_existential_var_eq { v: ?ty_1, b: !ty_0, assumptions: {<!ty_0 as Iterator>::Item = u32}, env: Env { variables: [?ty_1, !ty_0], bias: Soundness }, decls: decls(222, [], [], [], [], [], [], [], {}, {}) }` failed at the following rule(s):
-                                                                                          the rule "existential-nonvar" failed at step #0 (src/file.rs:LL:CC) because
-                                                                                            pattern `None` did not match value `Some(!ty_0)`
-                                                                                          the rule "existential-universal" failed at step #0 (src/file.rs:LL:CC) because
-                                                                                            condition evaluted to false: `env.universe(p) < env.universe(v)`
-                                                                      the rule "normalize-via-impl" failed at step #0 (src/file.rs:LL:CC) because
-                                                                        expression evaluated to an empty collection: `decls.alias_eq_decls(&a.name)`
-                                              the rule "symmetric" failed at step #0 (src/file.rs:LL:CC) because
-                                                judgment `prove_eq { a: <?ty_1 as Iterator>::Item, b: <!ty_0 as Iterator>::Item, assumptions: {<!ty_0 as Iterator>::Item = u32}, env: Env { variables: [?ty_1, !ty_0], bias: Soundness }, decls: decls(222, [], [], [], [], [], [], [], {}, {}) }` failed at the following rule(s):
-                                                  the rule "alias" failed at step #3 (src/file.rs:LL:CC) because
-                                                    judgment `prove_wc_list { goal: {?ty_1 = !ty_0}, assumptions: {<!ty_0 as Iterator>::Item = u32}, env: Env { variables: [?ty_1, !ty_0], bias: Soundness }, decls: decls(222, [], [], [], [], [], [], [], {}, {}) }` failed at the following rule(s):
-                                                      the rule "some" failed at step #0 (src/file.rs:LL:CC) because
-                                                        judgment `prove_wc { goal: ?ty_1 = !ty_0, assumptions: {<!ty_0 as Iterator>::Item = u32}, env: Env { variables: [?ty_1, !ty_0], bias: Soundness }, decls: decls(222, [], [], [], [], [], [], [], {}, {}) }` failed at the following rule(s):
-                                                          the rule "eq" failed at step #0 (src/file.rs:LL:CC) because
-                                                            judgment `prove_eq { a: ?ty_1, b: !ty_0, assumptions: {<!ty_0 as Iterator>::Item = u32}, env: Env { variables: [?ty_1, !ty_0], bias: Soundness }, decls: decls(222, [], [], [], [], [], [], [], {}, {}) }` failed at the following rule(s):
-                                                              the rule "existential" failed at step #0 (src/file.rs:LL:CC) because
-                                                                judgment `prove_existential_var_eq { v: ?ty_1, b: !ty_0, assumptions: {<!ty_0 as Iterator>::Item = u32}, env: Env { variables: [?ty_1, !ty_0], bias: Soundness }, decls: decls(222, [], [], [], [], [], [], [], {}, {}) }` failed at the following rule(s):
-                                                                  the rule "existential-nonvar" failed at step #0 (src/file.rs:LL:CC) because
-                                                                    pattern `None` did not match value `Some(!ty_0)`
-                                                                  the rule "existential-universal" failed at step #0 (src/file.rs:LL:CC) because
-                                                                    condition evaluted to false: `env.universe(p) < env.universe(v)`
-                                                  the rule "normalize-l" failed at step #0 (src/file.rs:LL:CC) because
-                                                    judgment `prove_normalize { p: <?ty_1 as Iterator>::Item, assumptions: {<!ty_0 as Iterator>::Item = u32}, env: Env { variables: [?ty_1, !ty_0], bias: Soundness }, decls: decls(222, [], [], [], [], [], [], [], {}, {}) }` failed at the following rule(s):
-                                                      the rule "normalize-via-assumption" failed at step #1 (src/file.rs:LL:CC) because
-                                                        judgment `prove_normalize_via { goal: <?ty_1 as Iterator>::Item, via: <!ty_0 as Iterator>::Item = u32, assumptions: {<!ty_0 as Iterator>::Item = u32}, env: Env { variables: [?ty_1, !ty_0], bias: Soundness }, decls: decls(222, [], [], [], [], [], [], [], {}, {}) }` failed at the following rule(s):
-                                                          the rule "axiom-l" failed at step #2 (src/file.rs:LL:CC) because
-                                                            judgment `prove_syntactically_eq { a: <!ty_0 as Iterator>::Item, b: <?ty_1 as Iterator>::Item, assumptions: {<!ty_0 as Iterator>::Item = u32}, env: Env { variables: [?ty_1, !ty_0], bias: Soundness }, decls: decls(222, [], [], [], [], [], [], [], {}, {}) }` failed at the following rule(s):
-                                                              the rule "alias" failed at step #3 (src/file.rs:LL:CC) because
-                                                                judgment `prove_syntactically_eq { a: !ty_0, b: ?ty_1, assumptions: {<!ty_0 as Iterator>::Item = u32}, env: Env { variables: [?ty_1, !ty_0], bias: Soundness }, decls: decls(222, [], [], [], [], [], [], [], {}, {}) }` failed at the following rule(s):
-                                                                  the rule "symmetric" failed at step #0 (src/file.rs:LL:CC) because
-                                                                    judgment `prove_syntactically_eq { a: ?ty_1, b: !ty_0, assumptions: {<!ty_0 as Iterator>::Item = u32}, env: Env { variables: [?ty_1, !ty_0], bias: Soundness }, decls: decls(222, [], [], [], [], [], [], [], {}, {}) }` failed at the following rule(s):
-                                                                      the rule "existential-nonvar" failed at step #0 (src/file.rs:LL:CC) because
-                                                                        judgment `prove_existential_var_eq { v: ?ty_1, b: !ty_0, assumptions: {<!ty_0 as Iterator>::Item = u32}, env: Env { variables: [?ty_1, !ty_0], bias: Soundness }, decls: decls(222, [], [], [], [], [], [], [], {}, {}) }` failed at the following rule(s):
-                                                                          the rule "existential-nonvar" failed at step #0 (src/file.rs:LL:CC) because
-                                                                            pattern `None` did not match value `Some(!ty_0)`
-                                                                          the rule "existential-universal" failed at step #0 (src/file.rs:LL:CC) because
-                                                                            condition evaluted to false: `env.universe(p) < env.universe(v)`
-                                                              the rule "symmetric" failed at step #0 (src/file.rs:LL:CC) because
-                                                                judgment `prove_syntactically_eq { a: <?ty_1 as Iterator>::Item, b: <!ty_0 as Iterator>::Item, assumptions: {<!ty_0 as Iterator>::Item = u32}, env: Env { variables: [?ty_1, !ty_0], bias: Soundness }, decls: decls(222, [], [], [], [], [], [], [], {}, {}) }` failed at the following rule(s):
-                                                                  the rule "alias" failed at step #3 (src/file.rs:LL:CC) because
-                                                                    judgment `prove_syntactically_eq { a: ?ty_1, b: !ty_0, assumptions: {<!ty_0 as Iterator>::Item = u32}, env: Env { variables: [?ty_1, !ty_0], bias: Soundness }, decls: decls(222, [], [], [], [], [], [], [], {}, {}) }` failed at the following rule(s):
-                                                                      the rule "existential-nonvar" failed at step #0 (src/file.rs:LL:CC) because
-                                                                        judgment `prove_existential_var_eq { v: ?ty_1, b: !ty_0, assumptions: {<!ty_0 as Iterator>::Item = u32}, env: Env { variables: [?ty_1, !ty_0], bias: Soundness }, decls: decls(222, [], [], [], [], [], [], [], {}, {}) }` failed at the following rule(s):
-                                                                          the rule "existential-nonvar" failed at step #0 (src/file.rs:LL:CC) because
-                                                                            pattern `None` did not match value `Some(!ty_0)`
-                                                                          the rule "existential-universal" failed at step #0 (src/file.rs:LL:CC) because
-                                                                            condition evaluted to false: `env.universe(p) < env.universe(v)`
-                                                      the rule "normalize-via-impl" failed at step #0 (src/file.rs:LL:CC) because
-                                                        expression evaluated to an empty collection: `decls.alias_eq_decls(&a.name)`"#]]);
-=======
-        judgment `prove { goal: {for <ty> if {<^ty0_0 as Iterator>::Item = u32} <?ty_0 as Iterator>::Item = u32}, assumptions: {}, env: Env { variables: [?ty_0], bias: Soundness }, decls: decls(222, [], [], [], [], [], [], {}, {}) }` failed at the following rule(s):
+        judgment `prove { goal: {for <ty> if {<^ty0_0 as Iterator>::Item = u32} <?ty_0 as Iterator>::Item = u32}, assumptions: {}, env: Env { variables: [?ty_0], bias: Soundness }, decls: decls(222, [], [], [], [], [], [], [], {}, {}) }` failed at the following rule(s):
           failed at (src/file.rs:LL:CC) because
             judgment `prove_wc_list { goal: {for <ty> if {<^ty0_0 as Iterator>::Item = u32} <?ty_0 as Iterator>::Item = u32}, assumptions: {}, env: Env { variables: [?ty_0], bias: Soundness } }` failed at the following rule(s):
               the rule "some" failed at step #0 (src/file.rs:LL:CC) because
@@ -239,7 +96,7 @@
                                   the rule "normalize-l" failed at step #1 (src/file.rs:LL:CC) because
                                     judgment `prove_after { constraints: Constraints { env: Env { variables: [?ty_0, !ty_1], bias: Soundness }, known_true: true, substitution: {} }, goal: {<!ty_1 as Iterator>::Item = <?ty_0 as Iterator>::Item}, assumptions: {<!ty_1 as Iterator>::Item = u32} }` failed at the following rule(s):
                                       the rule "prove_after" failed at step #1 (src/file.rs:LL:CC) because
-                                        judgment `prove { goal: {<!ty_0 as Iterator>::Item = <?ty_1 as Iterator>::Item}, assumptions: {<!ty_0 as Iterator>::Item = u32}, env: Env { variables: [?ty_1, !ty_0], bias: Soundness }, decls: decls(222, [], [], [], [], [], [], {}, {}) }` failed at the following rule(s):
+                                        judgment `prove { goal: {<!ty_0 as Iterator>::Item = <?ty_1 as Iterator>::Item}, assumptions: {<!ty_0 as Iterator>::Item = u32}, env: Env { variables: [?ty_1, !ty_0], bias: Soundness }, decls: decls(222, [], [], [], [], [], [], [], {}, {}) }` failed at the following rule(s):
                                           failed at (src/file.rs:LL:CC) because
                                             judgment `prove_wc_list { goal: {<!ty_0 as Iterator>::Item = <?ty_1 as Iterator>::Item}, assumptions: {<!ty_0 as Iterator>::Item = u32}, env: Env { variables: [?ty_1, !ty_0], bias: Soundness } }` failed at the following rule(s):
                                               the rule "some" failed at step #0 (src/file.rs:LL:CC) because
@@ -247,7 +104,7 @@
                                                   the rule "eq" failed at step #0 (src/file.rs:LL:CC) because
                                                     judgment `prove_eq { a: <!ty_0 as Iterator>::Item, b: <?ty_1 as Iterator>::Item, assumptions: {<!ty_0 as Iterator>::Item = u32}, env: Env { variables: [?ty_1, !ty_0], bias: Soundness } }` failed at the following rule(s):
                                                       the rule "alias" failed at step #3 (src/file.rs:LL:CC) because
-                                                        judgment `prove { goal: {!ty_0 = ?ty_1}, assumptions: {<!ty_0 as Iterator>::Item = u32}, env: Env { variables: [?ty_1, !ty_0], bias: Soundness }, decls: decls(222, [], [], [], [], [], [], {}, {}) }` failed at the following rule(s):
+                                                        judgment `prove { goal: {!ty_0 = ?ty_1}, assumptions: {<!ty_0 as Iterator>::Item = u32}, env: Env { variables: [?ty_1, !ty_0], bias: Soundness }, decls: decls(222, [], [], [], [], [], [], [], {}, {}) }` failed at the following rule(s):
                                                           failed at (src/file.rs:LL:CC) because
                                                             judgment `prove_wc_list { goal: {!ty_0 = ?ty_1}, assumptions: {<!ty_0 as Iterator>::Item = u32}, env: Env { variables: [?ty_1, !ty_0], bias: Soundness } }` failed at the following rule(s):
                                                               the rule "some" failed at step #0 (src/file.rs:LL:CC) because
@@ -265,7 +122,7 @@
                                                       the rule "normalize-l" failed at step #1 (src/file.rs:LL:CC) because
                                                         judgment `prove_after { constraints: Constraints { env: Env { variables: [?ty_1, !ty_0], bias: Soundness }, known_true: true, substitution: {} }, goal: {u32 = <?ty_1 as Iterator>::Item}, assumptions: {<!ty_0 as Iterator>::Item = u32} }` failed at the following rule(s):
                                                           the rule "prove_after" failed at step #1 (src/file.rs:LL:CC) because
-                                                            judgment `prove { goal: {u32 = <?ty_1 as Iterator>::Item}, assumptions: {<!ty_0 as Iterator>::Item = u32}, env: Env { variables: [?ty_1, !ty_0], bias: Soundness }, decls: decls(222, [], [], [], [], [], [], {}, {}) }` failed at the following rule(s):
+                                                            judgment `prove { goal: {u32 = <?ty_1 as Iterator>::Item}, assumptions: {<!ty_0 as Iterator>::Item = u32}, env: Env { variables: [?ty_1, !ty_0], bias: Soundness }, decls: decls(222, [], [], [], [], [], [], [], {}, {}) }` failed at the following rule(s):
                                                               failed at (src/file.rs:LL:CC) because
                                                                 judgment `prove_wc_list { goal: {u32 = <?ty_1 as Iterator>::Item}, assumptions: {<!ty_0 as Iterator>::Item = u32}, env: Env { variables: [?ty_1, !ty_0], bias: Soundness } }` failed at the following rule(s):
                                                                   the rule "some" failed at step #0 (src/file.rs:LL:CC) because
@@ -305,7 +162,7 @@
                                                       the rule "symmetric" failed at step #0 (src/file.rs:LL:CC) because
                                                         judgment `prove_eq { a: <?ty_1 as Iterator>::Item, b: <!ty_0 as Iterator>::Item, assumptions: {<!ty_0 as Iterator>::Item = u32}, env: Env { variables: [?ty_1, !ty_0], bias: Soundness } }` failed at the following rule(s):
                                                           the rule "alias" failed at step #3 (src/file.rs:LL:CC) because
-                                                            judgment `prove { goal: {?ty_1 = !ty_0}, assumptions: {<!ty_0 as Iterator>::Item = u32}, env: Env { variables: [?ty_1, !ty_0], bias: Soundness }, decls: decls(222, [], [], [], [], [], [], {}, {}) }` failed at the following rule(s):
+                                                            judgment `prove { goal: {?ty_1 = !ty_0}, assumptions: {<!ty_0 as Iterator>::Item = u32}, env: Env { variables: [?ty_1, !ty_0], bias: Soundness }, decls: decls(222, [], [], [], [], [], [], [], {}, {}) }` failed at the following rule(s):
                                                               failed at (src/file.rs:LL:CC) because
                                                                 judgment `prove_wc_list { goal: {?ty_1 = !ty_0}, assumptions: {<!ty_0 as Iterator>::Item = u32}, env: Env { variables: [?ty_1, !ty_0], bias: Soundness } }` failed at the following rule(s):
                                                                   the rule "some" failed at step #0 (src/file.rs:LL:CC) because
@@ -346,7 +203,6 @@
                                                                                     condition evaluted to false: `env.universe(p) < env.universe(v)`
                                                               the rule "normalize-via-impl" failed at step #0 (src/file.rs:LL:CC) because
                                                                 expression evaluated to an empty collection: `decls.alias_eq_decls(&a.name)`"#]]);
->>>>>>> 0e538344
 }
 
 #[test]
